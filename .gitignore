--- conflicted
+++ resolved
@@ -246,8 +246,5 @@
 notificationsDb.json
 ruff_cache
 .db
-<<<<<<< HEAD
 token.json
-=======
-.wav
->>>>>>> 47730c08
+.wav