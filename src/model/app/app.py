# -*- coding: utf-8 -*-
import time
from datetime import datetime, timezone
START_TIME = time.time()
print(f"[STARTUP] {datetime.now()}: Script execution started.")

import os
import json
import asyncio
import pickle
import multiprocessing
import requests
<<<<<<< HEAD
from fastapi import FastAPI, HTTPException, WebSocket, WebSocketDisconnect
from fastapi.responses import JSONResponse, StreamingResponse
=======
from datetime import datetime, timezone # Keep timezone explicit
from tzlocal import get_localzone # Keep if needed elsewhere, but use explicit UTC for DB timestamps
from fastapi import FastAPI, HTTPException, WebSocket, WebSocketDisconnect
from contextlib import asynccontextmanager
from fastapi.responses import JSONResponse, StreamingResponse, HTMLResponse # Added HTMLResponse
>>>>>>> 47730c08
from fastapi.middleware.cors import CORSMiddleware
from fastapi.staticfiles import StaticFiles # Added StaticFiles
from pydantic import BaseModel
<<<<<<< HEAD
from typing import Optional, Any, Dict, List, Union # Added Union
=======
from typing import Optional, Any, Dict, List, AsyncGenerator, Union # Added Union
>>>>>>> 47730c08
from neo4j import GraphDatabase
from llama_index.embeddings.huggingface import HuggingFaceEmbedding
from google_auth_oauthlib.flow import InstalledAppFlow
from google.auth.transport.requests import Request
from dotenv import load_dotenv
import nest_asyncio
import uvicorn
<<<<<<< HEAD
import traceback # For detailed error printing

print(f"[STARTUP] {datetime.now()}: Basic imports completed.")
=======
import numpy as np
import gradio as gr # Still needed for FastRTC internals
from fastrtc import Stream, ReplyOnPause, AlgoOptions, SileroVadOptions
import httpx
import traceback
>>>>>>> 47730c08

# Import specific functions, runnables, and helpers from respective folders
print(f"[STARTUP] {datetime.now()}: Importing model components...")
from model.agents.runnables import *
from model.agents.functions import *
from model.agents.prompts import *
from model.agents.formats import *
from model.agents.base import *
from model.agents.helpers import *

from model.memory.runnables import *
from model.memory.functions import *
from model.memory.prompts import *
from model.memory.constants import *
from model.memory.formats import *
from model.memory.backend import MemoryBackend

from model.utils.helpers import *

from model.scraper.runnables import *
from model.scraper.functions import *
from model.scraper.prompts import *
from model.scraper.formats import *

from model.auth.helpers import *

from model.common.functions import *
from model.common.runnables import *
from model.common.prompts import *
from model.common.formats import *

from model.chat.runnables import *
from model.chat.prompts import *
from model.chat.functions import *

<<<<<<< HEAD
from model.context.gmail import GmailContextEngine
from model.context.internet import InternetSearchContextEngine
from model.context.gcalendar import GCalendarContextEngine

from datetime import datetime, timezone


print(f"[STARTUP] {datetime.now()}: Model components import completed.")

# Define available data sources (can be extended in the future)
DATA_SOURCES = ["gmail", "internet_search", "gcalendar"]
print(f"[CONFIG] {datetime.now()}: Available data sources: {DATA_SOURCES}")
=======
# Import new/refactored voice modules
from model.voice.stt import FasterWhisperSTT
from model.voice.orpheus_tts import OrpheusTTS, TTSOptions, VoiceId, AVAILABLE_VOICES

>>>>>>> 47730c08

# Load environment variables from .env file
print(f"[STARTUP] {datetime.now()}: Loading environment variables from model/.env...")
load_dotenv("model/.env")
print(f"[STARTUP] {datetime.now()}: Environment variables loaded.")

# Apply nest_asyncio to allow nested event loops (useful for development environments)
print(f"[STARTUP] {datetime.now()}: Applying nest_asyncio...")
nest_asyncio.apply()
print(f"[STARTUP] {datetime.now()}: nest_asyncio applied.")

# --- Global Initializations ---
<<<<<<< HEAD
print(f"[INIT] {datetime.now()}: Starting global initializations...")
=======
>>>>>>> 47730c08

# Initialize embedding model for memory-related operations
print(f"[INIT] {datetime.now()}: Initializing HuggingFace Embedding model ({os.environ.get('EMBEDDING_MODEL_REPO_ID', 'N/A')})...")
try:
    embed_model = HuggingFaceEmbedding(model_name=os.environ["EMBEDDING_MODEL_REPO_ID"])
    print(f"[INIT] {datetime.now()}: HuggingFace Embedding model initialized successfully.")
except Exception as e:
    print(f"[ERROR] {datetime.now()}: Failed to initialize Embedding model: {e}")
    embed_model = None # Handle potential failure gracefully

# Initialize Neo4j graph driver for knowledge graph interactions
print(f"[INIT] {datetime.now()}: Initializing Neo4j Graph Driver (URI: {os.environ.get('NEO4J_URI', 'N/A')})...")
try:
    graph_driver = GraphDatabase.driver(
        uri=os.environ["NEO4J_URI"],
        auth=(os.environ["NEO4J_USERNAME"], os.environ["NEO4J_PASSWORD"])
    )
    graph_driver.verify_connectivity() # Test connection
    print(f"[INIT] {datetime.now()}: Neo4j Graph Driver initialized and connected successfully.")
except Exception as e:
    print(f"[ERROR] {datetime.now()}: Failed to initialize or connect Neo4j Driver: {e}")
    graph_driver = None # Handle potential failure gracefully

class WebSocketManager:
    def __init__(self):
        self.active_connections: List[WebSocket] = []
        print(f"[WS_MANAGER] {datetime.now()}: WebSocketManager initialized.")

    async def connect(self, websocket: WebSocket):
        await websocket.accept()
        self.active_connections.append(websocket)
        print(f"[WS_MANAGER] {datetime.now()}: WebSocket connected: {websocket.client}. Total connections: {len(self.active_connections)}")

    def disconnect(self, websocket: WebSocket):
        if websocket in self.active_connections:
            self.active_connections.remove(websocket)
            print(f"[WS_MANAGER] {datetime.now()}: WebSocket disconnected: {websocket.client}. Total connections: {len(self.active_connections)}")
        else:
            print(f"[WS_MANAGER] {datetime.now()}: WebSocket already disconnected or not found: {websocket.client}")


    async def send_personal_message(self, message: str, websocket: WebSocket):
        try:
            await websocket.send_text(message)
            # print(f"[WS_MANAGER] {datetime.now()}: Sent personal message to {websocket.client}: {message[:100]}...") # Avoid logging large messages
        except Exception as e:
            print(f"[WS_MANAGER] {datetime.now()}: Error sending personal message to {websocket.client}: {e}")
            self.disconnect(websocket)

    async def broadcast(self, message: str):
        # print(f"[WS_MANAGER] {datetime.now()}: Broadcasting message: {message[:100]}...") # Avoid logging large messages
        disconnected_websockets = []
        for connection in self.active_connections:
            try:
                await connection.send_text(message)
            except Exception as e:
                print(f"[WS_MANAGER] {datetime.now()}: Error broadcasting message to {connection.client}: {e}")
                disconnected_websockets.append(connection) # Mark for removal

        # Remove broken connections outside the iteration loop
        for ws in disconnected_websockets:
            self.disconnect(ws)
        # print(f"[WS_MANAGER] {datetime.now()}: Broadcast finished. Active connections: {len(self.active_connections)}")

<<<<<<< HEAD
manager = WebSocketManager()
print(f"[INIT] {datetime.now()}: WebSocketManager instance created.")

=======
>>>>>>> 47730c08
# Initialize runnables from agents
print(f"[INIT] {datetime.now()}: Initializing agent runnables...")
reflection_runnable = get_reflection_runnable()
print(f"[INIT] {datetime.now()}:   - Reflection Runnable initialized.")
inbox_summarizer_runnable = get_inbox_summarizer_runnable()
print(f"[INIT] {datetime.now()}:   - Inbox Summarizer Runnable initialized.")
priority_runnable = get_priority_runnable()
print(f"[INIT] {datetime.now()}:   - Priority Runnable initialized.")
print(f"[INIT] {datetime.now()}: Agent runnables initialization complete.")

# Initialize runnables from memory
print(f"[INIT] {datetime.now()}: Initializing memory runnables...")
graph_decision_runnable = get_graph_decision_runnable()
print(f"[INIT] {datetime.now()}:   - Graph Decision Runnable initialized.")
information_extraction_runnable = get_information_extraction_runnable()
print(f"[INIT] {datetime.now()}:   - Information Extraction Runnable initialized.")
graph_analysis_runnable = get_graph_analysis_runnable()
print(f"[INIT] {datetime.now()}:   - Graph Analysis Runnable initialized.")
text_dissection_runnable = get_text_dissection_runnable()
print(f"[INIT] {datetime.now()}:   - Text Dissection Runnable initialized.")
text_conversion_runnable = get_text_conversion_runnable()
print(f"[INIT] {datetime.now()}:   - Text Conversion Runnable initialized.")
query_classification_runnable = get_query_classification_runnable()
print(f"[INIT] {datetime.now()}:   - Query Classification Runnable initialized.")
fact_extraction_runnable = get_fact_extraction_runnable()
print(f"[INIT] {datetime.now()}:   - Fact Extraction Runnable initialized.")
text_summarizer_runnable = get_text_summarizer_runnable()
print(f"[INIT] {datetime.now()}:   - Text Summarizer Runnable initialized.")
text_description_runnable = get_text_description_runnable()
<<<<<<< HEAD
print(f"[INIT] {datetime.now()}:   - Text Description Runnable initialized.")
chat_history = get_chat_history()
print(f"[INIT] {datetime.now()}:   - Chat History retrieved.")
print(f"[INIT] {datetime.now()}: Memory runnables initialization complete.")

# Initialize chat, agent, and unified classification runnables
print(f"[INIT] {datetime.now()}: Initializing core interaction runnables...")
chat_runnable = get_chat_runnable(chat_history)
print(f"[INIT] {datetime.now()}:   - Chat Runnable initialized.")
agent_runnable = get_agent_runnable(chat_history)
print(f"[INIT] {datetime.now()}:   - Agent Runnable initialized.")
unified_classification_runnable = get_unified_classification_runnable(chat_history)
print(f"[INIT] {datetime.now()}:   - Unified Classification Runnable initialized.")
print(f"[INIT] {datetime.now()}: Core interaction runnables initialization complete.")

=======
chat_history = None

chat_runnable = None
agent_runnable = None
unified_classification_runnable = None
>>>>>>> 47730c08
# Initialize runnables from scraper
print(f"[INIT] {datetime.now()}: Initializing scraper runnables...")
reddit_runnable = get_reddit_runnable()
print(f"[INIT] {datetime.now()}:   - Reddit Runnable initialized.")
twitter_runnable = get_twitter_runnable()
print(f"[INIT] {datetime.now()}:   - Twitter Runnable initialized.")
print(f"[INIT] {datetime.now()}: Scraper runnables initialization complete.")

# Initialize Internet Search related runnables
print(f"[INIT] {datetime.now()}: Initializing internet search runnables...")
internet_query_reframe_runnable = get_internet_query_reframe_runnable()
print(f"[INIT] {datetime.now()}:   - Internet Query Reframe Runnable initialized.")
internet_summary_runnable = get_internet_summary_runnable()
print(f"[INIT] {datetime.now()}:   - Internet Summary Runnable initialized.")
print(f"[INIT] {datetime.now()}: Internet search runnables initialization complete.")

# Tool handlers registry for agent tools
tool_handlers: Dict[str, callable] = {}
print(f"[INIT] {datetime.now()}: Tool handlers registry initialized.")

# Instantiate the task queue globally
print(f"[INIT] {datetime.now()}: Initializing TaskQueue...")
task_queue = TaskQueue()
print(f"[INIT] {datetime.now()}: TaskQueue initialized.")

stt_model = None
tts_model = None
OLLAMA_API_URL = "http://localhost:11434/api/chat" # Keep for reference or potential fallback
OLLAMA_MODEL = "llama3.2:3b" # Keep for reference
OLLAMA_REQUEST_TIMEOUT = 60.0
SELECTED_TTS_VOICE: VoiceId = "tara"
if SELECTED_TTS_VOICE not in AVAILABLE_VOICES:
    print(f"Warning: Selected voice '{SELECTED_TTS_VOICE}' not valid. Using default 'tara'.")
    SELECTED_TTS_VOICE = "tara"
ORPHEUS_EMOTION_TAGS = [
    "<giggle>", "<laugh>", "<chuckle>", "<sigh>", "<cough>",
    "<sniffle>", "<groan>", "<yawn>", "<gasp>"
]
EMOTION_TAG_LIST_STR = ", ".join(ORPHEUS_EMOTION_TAGS)

# --- STT/TTS Model Loading ---
print("Loading STT model...")
stt_model = FasterWhisperSTT(model_size="base", device="cpu", compute_type="int8")
print("STT model loaded.")

print("Loading TTS model...")
try:
    tts_model = OrpheusTTS(
        verbose=False,
        default_voice_id=SELECTED_TTS_VOICE
    )
    print("TTS model loaded successfully.")
except Exception as e:
    print(f"FATAL ERROR: Could not load TTS model: {e}")
    exit(1)
# --- End Voice Specific Initializations ---

async def add_message_to_db(chat_id: str, message_text: str, is_user: bool, is_visible: bool = True, **kwargs):
    """Adds a message to the specified chat ID in the database."""
    async with db_lock:
        try:
            chatsDb = await load_db()
            active_chat = next((chat for chat in chatsDb["chats"] if chat["id"] == chat_id), None)

            if active_chat:
                message_id = str(int(time.time() * 1000)) # Simple timestamp-based ID
                new_message = {
                    "id": message_id,
                    "message": message_text,
                    "isUser": is_user,
                    "isVisible": is_visible,
                    "timestamp": datetime.datetime.now(timezone.utc).isoformat() + "Z",
                    "memoryUsed": kwargs.get("memoryUsed", False),
                    "agentsUsed": kwargs.get("agentsUsed", False),
                    "internetUsed": kwargs.get("internetUsed", False),
                    # Add other relevant fields if needed, like 'type' for tool results
                }
                if kwargs.get("type"):
                    new_message["type"] = kwargs["type"]
                if kwargs.get("task"):
                    new_message["task"] = kwargs["task"]

                active_chat["messages"].append(new_message)
                await save_db(chatsDb)
                print(f"Message added to DB (Chat ID: {chat_id}, User: {is_user}): {message_text[:50]}...")
                return message_id # Return the ID if needed
            else:
                print(f"Error: Could not find chat with ID {chat_id} to add message.")
                return None
        except Exception as e:
            print(f"Error adding message to DB: {e}")
            traceback.print_exc()
            return None

# Tool Registration Decorator
def register_tool(name: str):
    """Decorator to register a function as a tool handler."""
    def decorator(func: callable):
        print(f"[TOOL_REGISTRY] {datetime.now()}: Registering tool '{name}' with handler '{func.__name__}'")
        tool_handlers[name] = func
        return func
    return decorator

# Google OAuth2 scopes and credentials (from auth and common)
print(f"[CONFIG] {datetime.now()}: Setting up Google OAuth2 configuration...")
SCOPES = [
    "https://www.googleapis.com/auth/gmail.send",
    "https://www.googleapis.com/auth/gmail.compose",
    "https://www.googleapis.com/auth/gmail.modify",
    "https://www.googleapis.com/auth/gmail.readonly",
    "https://www.googleapis.com/auth/documents",
    "https://www.googleapis.com/auth/calendar",
    "https://www.googleapis.com/auth/spreadsheets",
    "https://www.googleapis.com/auth/presentations",
    "https://www.googleapis.com/auth/drive",
    "https://mail.google.com/",
]
print(f"[CONFIG] {datetime.now()}:   - SCOPES defined: {SCOPES}")

CREDENTIALS_DICT = {
    "installed": {
        "client_id": os.environ.get("GOOGLE_CLIENT_ID"),
        "project_id": os.environ.get("GOOGLE_PROJECT_ID"),
        "auth_uri": os.environ.get("GOOGLE_AUTH_URI"),
        "token_uri": os.environ.get("GOOGLE_TOKEN_URI"),
        "auth_provider_x509_cert_url": os.environ.get("GOOGLE_AUTH_PROVIDER_x509_CERT_URL"),
        "client_secret": os.environ.get("GOOGLE_CLIENT_SECRET"),
        "redirect_uris": ["http://localhost"] # Make sure this matches your setup
    }
}
# Mask sensitive parts for logging if desired
masked_creds = CREDENTIALS_DICT.copy()
masked_creds['installed']['client_secret'] = '***REDACTED***' if masked_creds['installed'].get('client_secret') else None
print(f"[CONFIG] {datetime.now()}:   - CREDENTIALS_DICT configured (secrets redacted): {masked_creds}")
print(f"[CONFIG] {datetime.now()}: Google OAuth2 configuration complete.")

# Auth0 configuration from utils
print(f"[CONFIG] {datetime.now()}: Setting up Auth0 configuration...")
AUTH0_DOMAIN = os.getenv("AUTH0_DOMAIN")
MANAGEMENT_CLIENT_ID = os.getenv("AUTH0_MANAGEMENT_CLIENT_ID")
MANAGEMENT_CLIENT_SECRET = os.getenv("AUTH0_MANAGEMENT_CLIENT_SECRET")
print(f"[CONFIG] {datetime.now()}:   - AUTH0_DOMAIN: {AUTH0_DOMAIN}")
print(f"[CONFIG] {datetime.now()}:   - MANAGEMENT_CLIENT_ID: {'Set' if MANAGEMENT_CLIENT_ID else 'Not Set'}")
print(f"[CONFIG] {datetime.now()}:   - MANAGEMENT_CLIENT_SECRET: {'Set' if MANAGEMENT_CLIENT_SECRET else 'Not Set'}")
print(f"[CONFIG] {datetime.now()}: Auth0 configuration complete.")

# Database paths
print(f"[CONFIG] {datetime.now()}: Defining database file paths...")
BASE_DIR = os.path.dirname(os.path.abspath(__file__))
USER_PROFILE_DB = os.path.join(BASE_DIR, "..", "..", "userProfileDb.json")
CHAT_DB = "chatsDb.json"
NOTIFICATIONS_DB = "notificationsDB.json"
print(f"[CONFIG] {datetime.now()}:   - USER_PROFILE_DB: {USER_PROFILE_DB}")
print(f"[CONFIG] {datetime.now()}:   - CHAT_DB: {CHAT_DB}")
print(f"[CONFIG] {datetime.now()}:   - NOTIFICATIONS_DB: {NOTIFICATIONS_DB}")
print(f"[CONFIG] {datetime.now()}: Database file paths defined.")

db_lock = asyncio.Lock()  # Lock for synchronizing chat database access
notifications_db_lock = asyncio.Lock() # Lock for notifications database access
print(f"[INIT] {datetime.now()}: Database locks initialized.")

initial_db = {
    "chats": [],
    "active_chat_id": None,
    "next_chat_id": 1
}
print(f"[CONFIG] {datetime.now()}: Initial chat DB structure defined.")

# --- Helper Functions with Logging ---

def load_user_profile():
    """Load user profile data from userProfileDb.json."""
    # print(f"[DB_HELPER] {datetime.now()}: Attempting to load user profile from {USER_PROFILE_DB}")
    try:
        with open(USER_PROFILE_DB, "r", encoding="utf-8") as f:
            data = json.load(f)
            # print(f"[DB_HELPER] {datetime.now()}: User profile loaded successfully from {USER_PROFILE_DB}")
            return data
    except FileNotFoundError:
        print(f"[DB_HELPER] {datetime.now()}: User profile file not found ({USER_PROFILE_DB}). Returning default structure.")
        return {"userData": {}} # Return empty structure if file not found
    except json.JSONDecodeError as e:
        print(f"[ERROR] {datetime.now()}: Error decoding JSON from {USER_PROFILE_DB}: {e}. Returning default structure.")
        return {"userData": {}} # Handle case where JSON is corrupted or empty
    except Exception as e:
        print(f"[ERROR] {datetime.now()}: Unexpected error loading user profile from {USER_PROFILE_DB}: {e}. Returning default structure.")
        return {"userData": {}}

def write_user_profile(data):
    """Write user profile data to userProfileDb.json."""
    # print(f"[DB_HELPER] {datetime.now()}: Attempting to write user profile to {USER_PROFILE_DB}")
    try:
        with open(USER_PROFILE_DB, "w", encoding="utf-8") as f:
            json.dump(data, f, indent=4) # Use indent for pretty printing
        # print(f"[DB_HELPER] {datetime.now()}: User profile written successfully to {USER_PROFILE_DB}")
        return True
    except Exception as e:
        print(f"[ERROR] {datetime.now()}: Error writing user profile to {USER_PROFILE_DB}: {e}")
        return False

async def load_notifications_db():
    """Load the notifications database, initializing it if it doesn't exist."""
    # print(f"[DB_HELPER] {datetime.now()}: Attempting to load notifications DB from {NOTIFICATIONS_DB}")
    try:
        with open(NOTIFICATIONS_DB, 'r', encoding='utf-8') as f:
            data = json.load(f)
            if "notifications" not in data:
                print(f"[DB_HELPER] {datetime.now()}: 'notifications' key missing in {NOTIFICATIONS_DB}, adding.")
                data["notifications"] = []
            if "next_notification_id" not in data:
                print(f"[DB_HELPER] {datetime.now()}: 'next_notification_id' key missing in {NOTIFICATIONS_DB}, adding.")
                data["next_notification_id"] = 1
            # print(f"[DB_HELPER] {datetime.now()}: Notifications DB loaded successfully from {NOTIFICATIONS_DB}")
            return data
    except (FileNotFoundError, json.JSONDecodeError) as e:
        print(f"[DB_HELPER] {datetime.now()}: Notifications DB ({NOTIFICATIONS_DB}) not found or invalid JSON ({e}). Initializing with default structure.")
        return {"notifications": [], "next_notification_id": 1}
    except Exception as e:
        print(f"[ERROR] {datetime.now()}: Unexpected error loading notifications DB from {NOTIFICATIONS_DB}: {e}. Initializing with default structure.")
        return {"notifications": [], "next_notification_id": 1}

async def save_notifications_db(data):
    """Save the notifications database."""
    # print(f"[DB_HELPER] {datetime.now()}: Attempting to save notifications DB to {NOTIFICATIONS_DB}")
    try:
        with open(NOTIFICATIONS_DB, 'w', encoding='utf-8') as f:
            json.dump(data, f, indent=4)
        # print(f"[DB_HELPER] {datetime.now()}: Notifications DB saved successfully to {NOTIFICATIONS_DB}")
    except Exception as e:
        print(f"[ERROR] {datetime.now()}: Error saving notifications DB to {NOTIFICATIONS_DB}: {e}")

print(f"[INIT] {datetime.now()}: Initializing MemoryBackend...")
memory_backend = MemoryBackend()
print(f"[INIT] {datetime.now()}: MemoryBackend initialized. Performing cleanup...")
memory_backend.cleanup() # Ensure cleanup happens after initialization
print(f"[INIT] {datetime.now()}: MemoryBackend cleanup complete.")

async def load_db():
    """Load the chat database from chatsDb.json, initializing if it doesn't exist or is invalid."""
    # print(f"[DB_HELPER] {datetime.now()}: Attempting to load chat DB from {CHAT_DB}")
    try:
        with open(CHAT_DB, 'r', encoding='utf-8') as f:
            data = json.load(f)
            # Validate structure
            if "chats" not in data:
                print(f"[DB_HELPER] {datetime.now()}: 'chats' key missing in {CHAT_DB}, adding.")
                data["chats"] = []
            if "active_chat_id" not in data:
                print(f"[DB_HELPER] {datetime.now()}: 'active_chat_id' key missing in {CHAT_DB}, setting to None.")
                data["active_chat_id"] = None
            if "next_chat_id" not in data:
                print(f"[DB_HELPER] {datetime.now()}: 'next_chat_id' key missing in {CHAT_DB}, adding.")
                data["next_chat_id"] = 1
            # print(f"[DB_HELPER] {datetime.now()}: Chat DB loaded successfully from {CHAT_DB}")
            return data
    except (FileNotFoundError, json.JSONDecodeError) as e:
        print(f"[DB_HELPER] {datetime.now()}: Chat DB ({CHAT_DB}) not found or invalid JSON ({e}). Initializing with default structure.")
        return initial_db.copy() # Return a copy to avoid modifying the global initial_db
    except Exception as e:
        print(f"[ERROR] {datetime.now()}: Unexpected error loading chat DB from {CHAT_DB}: {e}. Initializing with default structure.")
        return initial_db.copy()


async def save_db(data):
    """Save the data to chatsDb.json."""
    # print(f"[DB_HELPER] {datetime.now()}: Attempting to save chat DB to {CHAT_DB}")
    try:
        with open(CHAT_DB, 'w', encoding='utf-8') as f:
            json.dump(data, f, indent=4)
        # print(f"[DB_HELPER] {datetime.now()}: Chat DB saved successfully to {CHAT_DB}")
    except Exception as e:
        print(f"[ERROR] {datetime.now()}: Error saving chat DB to {CHAT_DB}: {e}")


async def get_chat_history_messages() -> List[Dict[str, Any]]:
    """
    Function to retrieve the chat history of the currently active chat.
    Checks for inactivity and creates a new chat if needed.
    Returns the list of messages for the active chat, filtering out messages where isVisible is False.
    Handles timestamp parsing robustly.
    """
    # print(f"[CHAT_HISTORY] {datetime.now()}: get_chat_history_messages called.")
    async with db_lock:
        # print(f"[CHAT_HISTORY] {datetime.now()}: Acquired chat DB lock.")
        chatsDb = await load_db()
<<<<<<< HEAD
        active_chat_id = chatsDb["active_chat_id"]
        current_time = datetime.now(timezone.utc) # Use alias dt here

        # print(f"[CHAT_HISTORY] {datetime.now()}: Current active_chat_id: {active_chat_id}")

        # If no active chat exists, create a new one
        if active_chat_id is None or not chatsDb["chats"]:
            print(f"[CHAT_HISTORY] {datetime.now()}: No active chat found or chats list is empty. Creating a new chat.")
            new_chat_id = f"chat_{chatsDb['next_chat_id']}"
            chatsDb["next_chat_id"] += 1
            new_chat = {"id": new_chat_id, "messages": [], "created_at": current_time.isoformat() + "Z"}
            chatsDb["chats"].append(new_chat)
            chatsDb["active_chat_id"] = new_chat_id
            await save_db(chatsDb)
            print(f"[CHAT_HISTORY] {datetime.now()}: New chat created (ID: {new_chat_id}). Returning empty messages.")
            print(f"[CHAT_HISTORY] {datetime.now()}: Releasing chat DB lock.")
            return []  # Return empty messages for new chat

        # Find the active chat
        active_chat = next((chat for chat in chatsDb["chats"] if chat["id"] == active_chat_id), None)

        # Check for inactivity (only if active chat exists and has messages)
        if active_chat and active_chat["messages"]:
            last_message = active_chat["messages"][-1]
            # Robust timestamp parsing
            try:
                 # Handle both 'Z' and '+00:00' formats
                ts_str = last_message["timestamp"].replace('Z', '+00:00')
                last_timestamp = datetime.fromisoformat(ts_str)
                # Ensure timezone aware comparison
                if last_timestamp.tzinfo is None:
                    last_timestamp = last_timestamp.replace(tzinfo=timezone.utc)

                time_diff_seconds = (current_time - last_timestamp).total_seconds()
                inactivity_threshold = 600 # 10 minutes

                # print(f"[CHAT_HISTORY] {datetime.now()}: Last message timestamp: {last_timestamp}, Current time: {current_time}, Diff (s): {time_diff_seconds}")

                if time_diff_seconds > inactivity_threshold:
                    print(f"[CHAT_HISTORY] {datetime.now()}: Inactivity period ({time_diff_seconds}s > {inactivity_threshold}s) exceeded for chat {active_chat_id}. Creating a new chat.")
                    new_chat_id = f"chat_{chatsDb['next_chat_id']}"
                    chatsDb["next_chat_id"] += 1
                    new_chat = {"id": new_chat_id, "messages": [], "created_at": current_time.isoformat() + "Z"}
                    chatsDb["chats"].append(new_chat)
                    chatsDb["active_chat_id"] = new_chat_id
                    await save_db(chatsDb)
                    print(f"[CHAT_HISTORY] {datetime.now()}: New chat created due to inactivity (ID: {new_chat_id}). Returning empty messages.")
                    print(f"[CHAT_HISTORY] {datetime.now()}: Releasing chat DB lock.")
                    return [] # Return empty messages for new chat
            except (ValueError, KeyError) as e:
                 print(f"[WARN] {datetime.now()}: Could not parse timestamp for inactivity check in chat {active_chat_id}: {e}. Skipping inactivity check.")


        # Return messages from the active chat, filtering out those with isVisible: False
        # Re-find active chat in case it was just created
        active_chat = next((chat for chat in chatsDb["chats"] if chat["id"] == chatsDb["active_chat_id"]), None)
        if active_chat and "messages" in active_chat:
            filtered_messages = [
                message for message in active_chat["messages"]
                # Default to True if 'isVisible' key is missing or its value is not explicitly False
                if message.get("isVisible", True) is not False
            ]
            # print(f"[CHAT_HISTORY] {datetime.now()}: Returning {len(filtered_messages)} visible messages for chat {chatsDb['active_chat_id']}.")
            # print(f"[CHAT_HISTORY] {datetime.now()}: Releasing chat DB lock.")
            return filtered_messages
        else:
            # This case should ideally not be reached if a new chat was created, but handles edge cases
            print(f"[CHAT_HISTORY] {datetime.now()}: Active chat ({chatsDb['active_chat_id']}) found but has no messages or 'messages' key is missing. Returning empty list.")
            print(f"[CHAT_HISTORY] {datetime.now()}: Releasing chat DB lock.")
            return []

# --- Background Task Processing ---
=======
        active_chat_id = chatsDb.get("active_chat_id") # Use .get for safety
        current_time = datetime.datetime.now(timezone.utc)

        # If no active chat exists, create a new one
        if not active_chat_id: # Check if None or empty
            # Find if any chats exist at all
            existing_chats = chatsDb.get("chats", [])
            if not existing_chats: # No chats exist at all
                 new_chat_id = f"chat_{chatsDb.get('next_chat_id', 1)}" # Default next_chat_id to 1
                 chatsDb["next_chat_id"] = chatsDb.get('next_chat_id', 1) + 1
                 new_chat = {"id": new_chat_id, "messages": []}
                 chatsDb["chats"] = existing_chats + [new_chat] # Append to potentially empty list
                 chatsDb["active_chat_id"] = new_chat_id
                 await save_db(chatsDb)
                 print(f"No active chat found, created and activated new chat: {new_chat_id}")
                 return []
            else:
                 # Chats exist, but none is active. Activate the latest one? Or first?
                 # Let's activate the last one added for simplicity.
                 active_chat_id = existing_chats[-1]['id']
                 chatsDb['active_chat_id'] = active_chat_id
                 await save_db(chatsDb)
                 print(f"No active chat ID set, activating the last chat: {active_chat_id}")
                 # Continue to fetch messages for this now active chat

        # Find the active chat
        active_chat = next((chat for chat in chatsDb.get("chats", []) if chat.get("id") == active_chat_id), None)

        # Handle case where active_chat_id exists but the chat itself doesn't (data inconsistency)
        if not active_chat:
             print(f"Error: Active chat ID '{active_chat_id}' exists, but no corresponding chat found. Resetting active chat.")
             chatsDb["active_chat_id"] = None # Reset to avoid repeated errors
             await save_db(chatsDb)
             # Recursively call or return empty? Returning empty is safer.
             # return await get_chat_history_messages() # Risky if DB error persists
             return []

        # Check for inactivity only if there are messages
        if active_chat.get("messages"): # Use .get for safety
            try:
                last_message = active_chat["messages"][-1]
                timestamp_str = last_message.get("timestamp") # Use .get

                if not timestamp_str:
                     print("Warning: Last message has no timestamp. Skipping inactivity check.")
                else:
                    # --- Robust Timestamp Parsing ---
                    if timestamp_str.endswith('Z'):
                        # Replace Z only if it's at the very end
                        timestamp_str = timestamp_str[:-1] + '+00:00'
                    # --- End Timestamp Parsing Fix ---

                    try:
                        last_timestamp = datetime.datetime.fromisoformat(timestamp_str)
                        # Ensure last_timestamp is offset-aware for comparison
                        if last_timestamp.tzinfo is None:
                             # This case shouldn't happen if parsing worked with '+00:00'
                             # but as a safeguard, assume UTC if naive after parsing attempt
                             last_timestamp = last_timestamp.replace(tzinfo=timezone.utc)

                        if (current_time - last_timestamp).total_seconds() > 600:  # 10 minutes = 600 seconds
                            print(f"Inactivity detected in chat {active_chat_id}. Creating new chat.")
                            # Inactivity period exceeded, create a new chat
                            new_chat_id = f"chat_{chatsDb.get('next_chat_id', 1)}"
                            chatsDb["next_chat_id"] = chatsDb.get('next_chat_id', 1) + 1
                            new_chat = {"id": new_chat_id, "messages": []}
                            chatsDb["chats"].append(new_chat) # Append new chat
                            chatsDb["active_chat_id"] = new_chat_id
                            await save_db(chatsDb)
                            return [] # Return empty messages for new chat
                    except ValueError as e_parse:
                         print(f"Error parsing timestamp '{timestamp_str}': {e_parse}. Skipping inactivity check.")
                    except Exception as e_time:
                         print(f"Error during timestamp comparison: {e_time}. Skipping inactivity check.")

            except IndexError:
                 print("Chat has an empty messages list, cannot check inactivity.")
            except Exception as e:
                 print(f"Unexpected error during inactivity check: {e}. Proceeding...")


        # Return messages from the active chat, filtering out those with isVisible: False
        if active_chat and active_chat.get("messages"):
            filtered_messages = [
                message for message in active_chat["messages"]
                # Default isVisible to True if key is missing
                # Check if the value is explicitly False
                if message.get("isVisible", True) is not False
            ]
            return filtered_messages
        else:
            # Active chat exists but has no messages
            return []

# WebSocket Manager
class WebSocketManager:
    def __init__(self):
        self.active_connections: List[WebSocket] = []
        self.client_ids: Dict[WebSocket, str] = {} # Optional: Track clients if needed

    async def connect(self, websocket: WebSocket, client_id: str = "anon"):
        await websocket.accept()
        self.active_connections.append(websocket)
        self.client_ids[websocket] = client_id
        print(f"WebSocket client connected: {client_id} ({len(self.active_connections)} total)")

    def disconnect(self, websocket: WebSocket):
        client_id = self.client_ids.pop(websocket, "unknown")
        if websocket in self.active_connections:
             self.active_connections.remove(websocket)
        print(f"WebSocket client disconnected: {client_id} ({len(self.active_connections)} total)")

    async def send_personal_message(self, message: str, websocket: WebSocket):
        try:
             await websocket.send_text(message)
        except Exception as e:
             print(f"Error sending personal message: {e}")
             self.disconnect(websocket)

    async def broadcast(self, message: str):
        # Create a list of connections to iterate over, as disconnect modifies the list
        connections_to_send = list(self.active_connections)
        for connection in connections_to_send:
            try:
                await connection.send_text(message)
            except Exception as e:
                client_id = self.client_ids.get(connection, "unknown")
                print(f"Error broadcasting to {client_id}, disconnecting: {e}")
                # Disconnect broken connections
                self.disconnect(connection)

    async def broadcast_json(self, data: dict):
        await self.broadcast(json.dumps(data))

manager = WebSocketManager()
>>>>>>> 47730c08

async def cleanup_tasks_periodically():
    """Periodically clean up old completed tasks."""
    print(f"[TASK_CLEANUP] {datetime.now()}: Starting periodic task cleanup loop.")
    while True:
        cleanup_interval = 60 * 60 # 1 hour
        print(f"[TASK_CLEANUP] {datetime.now()}: Running cleanup task. Next run in {cleanup_interval} seconds.")
        await task_queue.delete_old_completed_tasks()
        await asyncio.sleep(cleanup_interval)

async def process_queue():
    """Continuously process tasks from the queue."""
    print(f"[TASK_PROCESSOR] {datetime.now()}: Starting task processing loop.")
    while True:
        # print(f"[TASK_PROCESSOR] {datetime.now()}: Checking for next task...")
        task = await task_queue.get_next_task()
        if task:
            task_id = task.get("task_id", "N/A")
            task_desc = task.get("description", "N/A")
            print(f"[TASK_PROCESSOR] {datetime.now()}: Processing task ID: {task_id}, Description: {task_desc[:50]}...")
            try:
                # Execute task within a new asyncio task to handle cancellations
                task_queue.current_task_execution = asyncio.create_task(execute_agent_task(task))
                print(f"[TASK_PROCESSOR] {datetime.now()}: Task {task_id} execution started.")
                result = await task_queue.current_task_execution
                print(f"[TASK_PROCESSOR] {datetime.now()}: Task {task_id} execution finished successfully. Result length: {len(str(result))}")

                # Add results to chat
                print(f"[TASK_PROCESSOR] {datetime.now()}: Adding task description '{task_desc[:50]}...' to chat {task['chat_id']} as user message (hidden).")
                await add_result_to_chat(task["chat_id"], task["description"], True) # Add hidden user message
                print(f"[TASK_PROCESSOR] {datetime.now()}: Adding task result to chat {task['chat_id']} as assistant message.")
                await add_result_to_chat(task["chat_id"], result, False, task["description"]) # Add visible assistant message

                await task_queue.complete_task(task_id, result=result)
                print(f"[TASK_PROCESSOR] {datetime.now()}: Task {task_id} marked as completed in queue.")

                # --- WebSocket Message on Success ---
                task_completion_message = {
                    "type": "task_completed",
                    "task_id": task_id,
                    "description": task_desc,
                    "result": result
                }
                print(f"[WS_BROADCAST] {datetime.now()}: Broadcasting task completion for {task_id}")
                await manager.broadcast(json.dumps(task_completion_message))

            except asyncio.CancelledError:
                print(f"[TASK_PROCESSOR] {datetime.now()}: Task {task_id} execution was cancelled.")
                await task_queue.complete_task(task_id, error="Task was cancelled", status="cancelled") # Update status to cancelled
                # --- WebSocket Message on Cancellation ---
                task_error_message = {
                    "type": "task_error", # Or maybe "task_cancelled"
                    "task_id": task_id,
                    "description": task_desc,
                    "error": "Task was cancelled"
                }
                print(f"[WS_BROADCAST] {datetime.now()}: Broadcasting task cancellation for {task_id}")
                await manager.broadcast(json.dumps(task_error_message))

            except Exception as e:
                error_str = str(e)
                print(f"[ERROR] {datetime.now()}: Error processing task {task_id}: {error_str}")
                traceback.print_exc() # Print full traceback for debugging
                await task_queue.complete_task(task_id, error=error_str, status="error") # Update status to error
                # --- WebSocket Message on Error ---
                task_error_message = {
                    "type": "task_error",
                    "task_id": task_id,
                    "description": task_desc,
                    "error": error_str
                }
                print(f"[WS_BROADCAST] {datetime.now()}: Broadcasting task error for {task_id}")
                await manager.broadcast(json.dumps(task_error_message))
            finally:
                 task_queue.current_task_execution = None # Reset current execution tracking
        else:
            # No task found, sleep briefly
            await asyncio.sleep(0.1)

async def process_memory_operations():
    """Continuously process memory operations from the memory backend queue."""
    print(f"[MEMORY_PROCESSOR] {datetime.now()}: Starting memory operation processing loop.")
    while True:
        # print(f"[MEMORY_PROCESSOR] {datetime.now()}: Checking for next memory operation...")
        operation = await memory_backend.memory_queue.get_next_operation()
<<<<<<< HEAD

=======
        
>>>>>>> 47730c08
        if operation:
            op_id = operation.get("operation_id", "N/A")
            user_id = operation.get("user_id", "N/A")
            memory_data = operation.get("memory_data", "N/A")
            print(f"[MEMORY_PROCESSOR] {datetime.now()}: Processing memory operation ID: {op_id} for user: {user_id}, Data: {str(memory_data)[:100]}...")

            try:
                # Perform the memory update
                await memory_backend.update_memory(user_id, memory_data)
                print(f"[MEMORY_PROCESSOR] {datetime.now()}: Memory update for user {user_id} successful (Op ID: {op_id}).")

                # Mark operation as complete
                await memory_backend.memory_queue.complete_operation(op_id, result="Success")
                print(f"[MEMORY_PROCESSOR] {datetime.now()}: Memory operation {op_id} marked as completed.")

                # --- WebSocket Notification on Success ---
                notification = {
                    "type": "memory_operation_completed",
                    "operation_id": op_id,
                    "status": "success",
                    "fact": memory_data
                }
                print(f"[WS_BROADCAST] {datetime.now()}: Broadcasting memory operation success for {op_id}")
                await manager.broadcast(json.dumps(notification))

            except Exception as e:
                error_str = str(e)
                print(f"[ERROR] {datetime.now()}: Error processing memory operation {op_id} for user {user_id}: {error_str}")
                traceback.print_exc() # Print full traceback

                # Mark operation as errored
                await memory_backend.memory_queue.complete_operation(op_id, error=error_str, status="error")
                print(f"[MEMORY_PROCESSOR] {datetime.now()}: Memory operation {op_id} marked as error.")

                # --- WebSocket Notification on Error ---
                notification = {
                    "type": "memory_operation_error",
                    "operation_id": op_id,
                    "error": error_str,
                    "fact": memory_data # Include the data that failed
                }
                print(f"[WS_BROADCAST] {datetime.now()}: Broadcasting memory operation error for {op_id}")
                await manager.broadcast(json.dumps(notification))

        else:
            # No operation found, sleep briefly
            await asyncio.sleep(0.1)


async def execute_agent_task(task: dict) -> str:
    """Execute the agent task asynchronously and handle approval for email tasks."""
    task_id = task.get("task_id", "N/A")
    task_desc = task.get("description", "N/A")
    print(f"[AGENT_EXEC] {datetime.now()}: Executing task ID: {task_id}, Description: {task_desc[:50]}...")
    print(f"[AGENT_EXEC] {datetime.now()}: Task details: {task}")

    # Explicitly reference globals needed within this function scope
    global agent_runnable, reflection_runnable, inbox_summarizer_runnable, graph_driver, embed_model
    global text_conversion_runnable, query_classification_runnable, internet_query_reframe_runnable, internet_summary_runnable

    transformed_input = task["description"]
    username = task["username"]
    personality = task["personality"]
    use_personal_context = task["use_personal_context"]
    internet = task["internet"]

    user_context = None
    internet_context = None

    # --- Compute User Context ---
    if use_personal_context:
        print(f"[AGENT_EXEC] {datetime.now()}: Task {task_id} requires personal context. Querying user profile...")
        try:
            if graph_driver and embed_model and text_conversion_runnable and query_classification_runnable:
                user_context = query_user_profile(
                    transformed_input,
                    graph_driver,
                    embed_model,
                    text_conversion_runnable,
                    query_classification_runnable
                )
                print(f"[AGENT_EXEC] {datetime.now()}: User context retrieved for task {task_id}. Length: {len(str(user_context)) if user_context else 0}")
            else:
                 print(f"[WARN] {datetime.now()}: Skipping user context query for task {task_id} due to missing dependencies (graph_driver, embed_model, etc.).")
                 user_context = "User context unavailable due to system configuration issues."
        except Exception as e:
            print(f"[ERROR] {datetime.now()}: Error computing user_context for task {task_id}: {e}")
            traceback.print_exc()
            user_context = f"Error retrieving user context: {e}" # Pass error info downstream if needed

    # --- Compute Internet Context ---
    if internet == "Internet":
        print(f"[AGENT_EXEC] {datetime.now()}: Task {task_id} requires internet search.")
        try:
            print(f"[AGENT_EXEC] {datetime.now()}: Re-framing internet query for task {task_id}...")
            reframed_query = get_reframed_internet_query(internet_query_reframe_runnable, transformed_input)
            print(f"[AGENT_EXEC] {datetime.now()}: Reframed query for task {task_id}: '{reframed_query}'")

            print(f"[AGENT_EXEC] {datetime.now()}: Performing internet search for task {task_id}...")
            search_results = get_search_results(reframed_query)
            # print(f"[AGENT_EXEC] {datetime.now()}: Search results received for task {task_id}: {search_results}") # Can be verbose

            print(f"[AGENT_EXEC] {datetime.now()}: Summarizing search results for task {task_id}...")
            internet_context = get_search_summary(internet_summary_runnable, search_results)
            print(f"[AGENT_EXEC] {datetime.now()}: Internet context summary generated for task {task_id}. Length: {len(str(internet_context)) if internet_context else 0}")

        except Exception as e:
            print(f"[ERROR] {datetime.now()}: Error computing internet_context for task {task_id}: {e}")
            traceback.print_exc()
            internet_context = f"Error retrieving internet context: {e}" # Pass error info

    # --- Invoke Agent Runnable ---
    print(f"[AGENT_EXEC] {datetime.now()}: Invoking main agent runnable for task {task_id}...")
    agent_input = {
        "query": transformed_input,
        "name": username,
        "user_context": user_context,
        "internet_context": internet_context,
        "personality": personality
    }
    # print(f"[AGENT_EXEC] {datetime.now()}: Agent Input for task {task_id}: {agent_input}") # Can be verbose
    try:
        response = agent_runnable.invoke(agent_input)
        print(f"[AGENT_EXEC] {datetime.now()}: Agent response received for task {task_id}.")
        # print(f"[AGENT_EXEC] {datetime.now()}: Agent Response content: {response}") # Log the raw response
    except Exception as e:
        print(f"[ERROR] {datetime.now()}: Error invoking agent_runnable for task {task_id}: {e}")
        traceback.print_exc()
        return f"Error during agent execution: {e}"

    # --- Process Tool Calls ---
    if "tool_calls" not in response or not isinstance(response["tool_calls"], list):
        error_msg = f"Error: Invalid or missing 'tool_calls' list in agent response for task {task_id}."
        print(f"[AGENT_EXEC] {datetime.now()}: {error_msg} Response was: {response}")
        return error_msg

    all_tool_results = []
    previous_tool_result = None
    print(f"[AGENT_EXEC] {datetime.now()}: Processing {len(response['tool_calls'])} potential tool calls for task {task_id}.")

    for i, tool_call in enumerate(response["tool_calls"]):
        print(f"[AGENT_EXEC] {datetime.now()}: Processing tool call {i+1}/{len(response['tool_calls'])} for task {task_id}...")
        # print(f"[AGENT_EXEC] {datetime.now()}: Tool call data: {tool_call}")

        if not isinstance(tool_call, dict) or tool_call.get("response_type") != "tool_call":
            print(f"[AGENT_EXEC] {datetime.now()}: Skipping item {i+1} as it's not a valid tool call (type: {tool_call.get('response_type', 'N/A')}).")
            continue

        tool_content = tool_call.get("content")
        if not isinstance(tool_content, dict):
             print(f"[AGENT_EXEC] {datetime.now()}: Skipping tool call {i+1} due to invalid 'content' structure.")
             continue

        tool_name = tool_content.get("tool_name")
        task_instruction = tool_content.get("task_instruction")
        previous_tool_response_required = tool_content.get("previous_tool_response", False)

        print(f"[AGENT_EXEC] {datetime.now()}:   - Tool Name: {tool_name}")
        print(f"[AGENT_EXEC] {datetime.now()}:   - Task Instruction: {task_instruction[:100]}...")
        print(f"[AGENT_EXEC] {datetime.now()}:   - Previous Tool Response Required: {previous_tool_response_required}")

        tool_handler = tool_handlers.get(tool_name)
        if not tool_handler:
            error_msg = f"Error: Tool '{tool_name}' not found in registered handlers for task {task_id}."
            print(f"[AGENT_EXEC] {datetime.now()}: {error_msg}")
            # Decide whether to fail the whole task or just skip this tool call
            # Skipping for now, but might need adjustment based on desired behavior
            all_tool_results.append({"tool_name": tool_name, "task_instruction": task_instruction, "tool_result": error_msg, "status": "error"})
            continue # Skip to the next tool call

        # --- Prepare and Execute Tool Handler ---
        tool_input = {"input": task_instruction}
        if previous_tool_response_required:
            if previous_tool_result:
                print(f"[AGENT_EXEC] {datetime.now()}:   - Providing previous tool result to '{tool_name}'.")
                tool_input["previous_tool_response"] = previous_tool_result
            else:
                print(f"[WARN] {datetime.now()}: Tool '{tool_name}' requires previous result, but none is available. Passing 'None'.")
                tool_input["previous_tool_response"] = "Previous tool result was expected but not available." # Or pass None
        else:
            tool_input["previous_tool_response"] = "Not Required"

        print(f"[AGENT_EXEC] {datetime.now()}: Invoking tool handler '{tool_handler.__name__}' for tool '{tool_name}'...")
        try:
            tool_result_main = await tool_handler(tool_input)
            print(f"[AGENT_EXEC] {datetime.now()}: Tool handler '{tool_handler.__name__}' executed.")
            # print(f"[AGENT_EXEC] {datetime.now()}: Tool handler raw result: {tool_result_main}")
        except Exception as e:
            error_msg = f"Error executing tool handler '{tool_handler.__name__}' for tool '{tool_name}': {e}"
            print(f"[ERROR] {datetime.now()}: {error_msg}")
            traceback.print_exc()
            all_tool_results.append({"tool_name": tool_name, "task_instruction": task_instruction, "tool_result": error_msg, "status": "error"})
            previous_tool_result = error_msg # Pass error as previous result if needed
            continue # Skip to next tool call

        # --- Handle Approval Flow ---
        if isinstance(tool_result_main, dict) and tool_result_main.get("action") == "approve":
            print(f"[AGENT_EXEC] {datetime.now()}: Task {task_id} requires approval for tool '{tool_name}'. Setting task to pending.")
            approval_data = tool_result_main.get("tool_call", {}) # Get the data needing approval
            await task_queue.set_task_approval_pending(task_id, approval_data)

            # --- WebSocket Notification for Approval ---
            notification = {
                "type": "task_approval_pending",
                "task_id": task_id,
                "description": f"Approval needed for: {tool_name} - {task_instruction[:50]}...", # Provide context
                "tool_name": tool_name,
                "approval_data": approval_data # Send data needing approval to frontend
            }
            print(f"[WS_BROADCAST] {datetime.now()}: Broadcasting task approval pending for {task_id}")
            await manager.broadcast(json.dumps(notification))
            return "Task requires approval." # Signal that execution is paused

        # --- Store Normal Tool Result ---
        else:
            # Extract the actual result, handling potential variations in the handler's return format
            if isinstance(tool_result_main, dict) and "tool_result" in tool_result_main:
                tool_result = tool_result_main["tool_result"]
            else:
                # Assume the handler returned the result directly
                tool_result = tool_result_main

            print(f"[AGENT_EXEC] {datetime.now()}: Tool '{tool_name}' executed successfully. Storing result.")
            previous_tool_result = tool_result # Store for potential use by the next tool
            all_tool_results.append({
                "tool_name": tool_name,
                "task_instruction": task_instruction,
                "tool_result": tool_result,
                "status": "success"
            })

    # --- Final Reflection/Summarization ---
    if not all_tool_results:
        print(f"[AGENT_EXEC] {datetime.now()}: No successful tool calls executed for task {task_id}. Returning empty result string.")
        # Maybe return a message indicating no tools were run or check agent's initial response?
        # For now, returning a generic message based on the agent's initial non-tool response might be better.
        # Let's check if the initial response had a direct answer before tool calls.
        if response.get("response_type") == "final_answer" and response.get("content"):
            print(f"[AGENT_EXEC] {datetime.now()}: Using agent's final answer as no tools were executed.")
            return response["content"]
        else:
            print(f"[AGENT_EXEC] {datetime.now()}: No tools run and no direct final answer from agent for task {task_id}. Returning generic message.")
            return "No specific actions were taken or information gathered."


    print(f"[AGENT_EXEC] {datetime.now()}: All tool calls processed for task {task_id}. Preparing final result.")
    final_result_str = "No final result generated." # Default value

    try:
        # Special handling for inbox search summarization
        if len(all_tool_results) == 1 and all_tool_results[0].get("tool_name") == "search_inbox" and all_tool_results[0].get("status") == "success":
            print(f"[AGENT_EXEC] {datetime.now()}: Task {task_id} involved only 'search_inbox'. Invoking inbox summarizer...")
            tool_result_data = all_tool_results[0]["tool_result"]
            # Ensure the result structure is as expected by the summarizer
            if isinstance(tool_result_data, dict) and "result" in tool_result_data and isinstance(tool_result_data["result"], dict):
                result_content = tool_result_data["result"]
                # Filter email data, keeping only non-body fields
                filtered_email_data = []
                if "email_data" in result_content and isinstance(result_content["email_data"], list):
                    filtered_email_data = [
                        {k: email[k] for k in email if k != "body"}
                        for email in result_content["email_data"] if isinstance(email, dict)
                    ]

                filtered_tool_result = {
                    "response": result_content.get("response", "No summary available."),
                    "email_data": filtered_email_data,
                    "gmail_search_url": result_content.get("gmail_search_url", "URL not available.")
                }
                # print(f"[AGENT_EXEC] {datetime.now()}: Filtered inbox data for summarizer: {filtered_tool_result}")
                final_result_str = inbox_summarizer_runnable.invoke({"tool_result": filtered_tool_result})
                print(f"[AGENT_EXEC] {datetime.now()}: Inbox summarizer finished for task {task_id}.")
            else:
                print(f"[WARN] {datetime.now()}: 'search_inbox' result format unexpected for summarization. Falling back to reflection. Result: {tool_result_data}")
                print(f"[AGENT_EXEC] {datetime.now()}: Task {task_id} requires reflection on tool results.")
                final_result_str = reflection_runnable.invoke({"tool_results": all_tool_results})
                print(f"[AGENT_EXEC] {datetime.now()}: Reflection finished for task {task_id}.")
        else:
            print(f"[AGENT_EXEC] {datetime.now()}: Task {task_id} requires reflection on multiple/different tool results.")
            # print(f"[AGENT_EXEC] {datetime.now()}: Input to reflection: {all_tool_results}") # Can be verbose
            final_result_str = reflection_runnable.invoke({"tool_results": all_tool_results})
            print(f"[AGENT_EXEC] {datetime.now()}: Reflection finished for task {task_id}.")

    except Exception as e:
        error_msg = f"Error during final result generation (reflection/summarization) for task {task_id}: {e}"
        print(f"[ERROR] {datetime.now()}: {error_msg}")
        traceback.print_exc()
        final_result_str = f"{error_msg}\n\nRaw Tool Results:\n{all_tool_results}" # Return error and raw results

    print(f"[AGENT_EXEC] {datetime.now()}: Task {task_id} execution complete. Final result length: {len(final_result_str)}")
    return final_result_str


async def add_result_to_chat(chat_id: str, result: str, isUser: bool, task_description: str = None):
    """Add the task result or hidden user message to the corresponding chat."""
    # print(f"[CHAT_UPDATE] {datetime.now()}: Adding message to chat_id '{chat_id}'. IsUser: {isUser}, Task Desc (if any): {task_description[:50] if task_description else 'N/A'}")
    async with db_lock:
        # print(f"[CHAT_UPDATE] {datetime.now()}: Acquired chat DB lock for '{chat_id}'.")
        chatsDb = await load_db()
        chat = next((c for c in chatsDb["chats"] if c.get("id") == chat_id), None)

        if chat:
            message_id = str(int(time.time() * 1000)) # Generate unique ID
            timestamp = datetime.now(timezone.utc).isoformat() + "Z" # Use alias dt

            if not isUser:
                # This is an assistant message, likely a tool result
                result_message = {
                    "id": message_id,
                    "type": "tool_result", # Indicate it's from a tool/agent task
                    "message": result,
                    "task": task_description, # Include the original task description
                    "isUser": False,
                    "memoryUsed": False, # Context about memory/internet usage isn't directly available here
                    "agentsUsed": True,  # Assume agent was used if it's a tool result
                    "internetUsed": False, # Context about memory/internet usage isn't directly available here
                    "timestamp": timestamp,
                    "isVisible": True # Tool results should be visible
                }
                # print(f"[CHAT_UPDATE] {datetime.now()}: Creating assistant message (tool result) for chat '{chat_id}'.")
            else:
                # This is a user message, likely the original task description being hidden
                result_message = {
                    "id": message_id,
                    "type": "user_message", # Standard user message type
                    "message": result, # This 'result' is the task description here
                    "isUser": True,
                    "isVisible": False, # Make this message hidden
                    "memoryUsed": False,
                    "agentsUsed": False,
                    "internetUsed": False,
                    "timestamp": timestamp
                }
                # print(f"[CHAT_UPDATE] {datetime.now()}: Creating hidden user message (task description) for chat '{chat_id}'.")

            # Append the message
            if "messages" not in chat:
                chat["messages"] = []
            chat["messages"].append(result_message)
            await save_db(chatsDb)
            # print(f"[CHAT_UPDATE] {datetime.now()}: Message (ID: {message_id}) added to chat '{chat_id}' and DB saved.")
        else:
            print(f"[ERROR] {datetime.now()}: Failed to add message. Chat with ID '{chat_id}' not found.")
        # print(f"[CHAT_UPDATE] {datetime.now()}: Releasing chat DB lock for '{chat_id}'.")


# --- FastAPI Application Setup ---
print(f"[FASTAPI] {datetime.now()}: Initializing FastAPI app...")
app = FastAPI(
    title="Sentient API",
    description="Monolithic API for the Sentient AI companion",
    docs_url="/docs",
    redoc_url=None # Disable Redoc if not needed
)
print(f"[FASTAPI] {datetime.now()}: FastAPI app initialized.")

origins = [
    "http://localhost",
    "http://localhost:3000",
    "app://.",
]

# Add CORS middleware to allow cross-origin requests
print(f"[FASTAPI] {datetime.now()}: Adding CORS middleware...")
app.add_middleware(
    CORSMiddleware,
<<<<<<< HEAD
    allow_origins=["*"], # Allow all origins (adjust for production)
=======
    allow_origins=["*"] + origins,
>>>>>>> 47730c08
    allow_credentials=True,
    allow_methods=["*"], # Allow all methods
    allow_headers=["*"]  # Allow all headers
)
print(f"[FASTAPI] {datetime.now()}: CORS middleware added.")

# --- Startup and Shutdown Events ---

<<<<<<< HEAD
@app.on_event("startup")
async def startup_event():
    """Handles application startup procedures."""
    print(f"[FASTAPI_LIFECYCLE] {datetime.now()}: Application startup event triggered.")
    print(f"[FASTAPI_LIFECYCLE] {datetime.now()}: Loading tasks from storage...")
=======
# --- Startup/Shutdown Events ---
@asynccontextmanager
async def lifespan(app: FastAPI):
    # Code to run on startup
    print("--- Server Starting ---")
    # Load tasks and memory operations
>>>>>>> 47730c08
    await task_queue.load_tasks()
    print(f"[FASTAPI_LIFECYCLE] {datetime.now()}: Loading memory operations from storage...")
    await memory_backend.memory_queue.load_operations()
<<<<<<< HEAD

    print(f"[FASTAPI_LIFECYCLE] {datetime.now()}: Creating background task for processing task queue...")
    asyncio.create_task(process_queue())
    print(f"[FASTAPI_LIFECYCLE] {datetime.now()}: Creating background task for processing memory operations...")
    asyncio.create_task(process_memory_operations())
    print(f"[FASTAPI_LIFECYCLE] {datetime.now()}: Creating background task for periodic task cleanup...")
    asyncio.create_task(cleanup_tasks_periodically())

    # Initialize and start context engines based on user profile settings
    print(f"[FASTAPI_LIFECYCLE] {datetime.now()}: Initializing context engines based on user profile...")
    user_id = "user1" # TODO: Replace with dynamic user ID retrieval if needed
    print(f"[FASTAPI_LIFECYCLE] {datetime.now()}: Using placeholder user_id: {user_id} for context engines.")
    user_profile = load_user_profile()
    enabled_data_sources = []

    # Check which data sources are enabled in the profile (default to True if key missing)
    if user_profile.get("userData", {}).get("gmailEnabled", True):
        enabled_data_sources.append("gmail")
    if user_profile.get("userData", {}).get("internetSearchEnabled", True):
        enabled_data_sources.append("internet_search")
    if user_profile.get("userData", {}).get("gcalendarEnabled", True):
        enabled_data_sources.append("gcalendar")

    print(f"[FASTAPI_LIFECYCLE] {datetime.now()}: Enabled data sources for context engines: {enabled_data_sources}")

    for source in enabled_data_sources:
        engine = None
        print(f"[FASTAPI_LIFECYCLE] {datetime.now()}: Setting up context engine for source: {source}")
        try:
            if source == "gmail":
                engine = GmailContextEngine(user_id, task_queue, memory_backend, manager, db_lock, notifications_db_lock)
            elif source == "internet_search":
                 # Internet Search engine might not have a continuous process like Gmail/GCalendar
                 # Adjust if it needs a long-running task
                # engine = InternetSearchContextEngine(user_id, task_queue, memory_backend, manager, db_lock, notifications_db_lock)
                print(f"[FASTAPI_LIFECYCLE] {datetime.now()}: InternetSearchContextEngine currently does not require a background task.")
                continue # Skip starting a task for this one for now
            elif source == "gcalendar":
                engine = GCalendarContextEngine(user_id, task_queue, memory_backend, manager, db_lock, notifications_db_lock)
            else:
                print(f"[WARN] {datetime.now()}: Unknown data source '{source}' encountered during context engine setup.")
                continue

            if engine:
                print(f"[FASTAPI_LIFECYCLE] {datetime.now()}: Starting background task for {source} context engine...")
                asyncio.create_task(engine.start())
            else:
                print(f"[WARN] {datetime.now()}: Failed to initialize engine for {source}.")


        except Exception as e:
            print(f"[ERROR] {datetime.now()}: Failed to initialize or start context engine for {source}: {e}")
            traceback.print_exc()

    print(f"[FASTAPI_LIFECYCLE] {datetime.now()}: Application startup complete.")


@app.on_event("shutdown")
async def shutdown_event():
    """Handles application shutdown procedures."""
    print(f"[FASTAPI_LIFECYCLE] {datetime.now()}: Application shutdown event triggered.")
    print(f"[FASTAPI_LIFECYCLE] {datetime.now()}: Saving pending tasks to storage...")
=======
    # print("Loading STT model...")
    # stt_model = FasterWhisperSTT(model_size="base", device="cpu", compute_type="int8")
    # print("STT model loaded.")

    # print("Loading TTS model...")
    # try:
    #     # --- Pass the selected default voice during initialization ---
    #     tts_model = OrpheusTTS(
    #         verbose=False,
    #         default_voice_id=SELECTED_TTS_VOICE, # Pass the selected voice here
    #     )
    #     # --- End TTS model initialization change ---
    #     print("TTS model loaded successfully.") # This confirmation comes after the voice is set in init
    # except Exception as e:
    #     print(f"FATAL ERROR: Could not load TTS model: {e}")
    #     exit(1)
    # Start background processors
    app.state.task_processor = asyncio.create_task(process_queue())
    app.state.memory_processor = asyncio.create_task(process_memory_operations())
    app.state.cleanup_processor = asyncio.create_task(cleanup_tasks_periodically())

    yield # Server runs here

    # Code to run on shutdown
    print("--- Server Shutting Down ---")
    # Gracefully shutdown background tasks (optional, depends on task nature)
    if hasattr(app.state, 'task_processor') and not app.state.task_processor.done():
        app.state.task_processor.cancel()
        try: await app.state.task_processor
        except asyncio.CancelledError: print("Task processor cancelled.")
    if hasattr(app.state, 'memory_processor') and not app.state.memory_processor.done():
        app.state.memory_processor.cancel()
        try: await app.state.memory_processor
        except asyncio.CancelledError: print("Memory processor cancelled.")
    if hasattr(app.state, 'cleanup_processor') and not app.state.cleanup_processor.done():
        app.state.cleanup_processor.cancel()
        try: await app.state.cleanup_processor
        except asyncio.CancelledError: print("Cleanup processor cancelled.")

    # Save pending tasks and memory operations
>>>>>>> 47730c08
    await task_queue.save_tasks()
    print(f"[FASTAPI_LIFECYCLE] {datetime.now()}: Saving pending memory operations to storage...")
    await memory_backend.memory_queue.save_operations()
<<<<<<< HEAD
    # Close Neo4j driver if it was initialized
    if graph_driver:
        print(f"[FASTAPI_LIFECYCLE] {datetime.now()}: Closing Neo4j driver connection...")
        graph_driver.close()
        print(f"[FASTAPI_LIFECYCLE] {datetime.now()}: Neo4j driver closed.")
    print(f"[FASTAPI_LIFECYCLE] {datetime.now()}: Application shutdown complete.")
=======
    # Close Neo4j driver
    if graph_driver:
        await asyncio.to_thread(graph_driver.close) # Use to_thread if close is blocking
    print("--- Server Shutdown Complete ---")
>>>>>>> 47730c08

# --- Pydantic Models ---
# (No print statements needed in model definitions)
class Message(BaseModel):
    input: str
    pricing: str
    credits: int
    chat_id: Optional[str] = None # Make chat_id optional, will be determined if None

class ToolCall(BaseModel):
    input: str
    previous_tool_response: Optional[Any] = None

class ElaboratorMessage(BaseModel):
    input: str
    purpose: str

class EncryptionRequest(BaseModel):
    data: str

class DecryptionRequest(BaseModel):
    encrypted_data: str

class UserInfoRequest(BaseModel):
    user_id: str

class ReferrerStatusRequest(BaseModel):
    user_id: str
    referrer_status: bool

class BetaUserStatusRequest(BaseModel):
    user_id: str
    beta_user_status: bool

class SetReferrerRequest(BaseModel):
    referral_code: str

class DeleteSubgraphRequest(BaseModel):
    source: str

class GraphRequest(BaseModel):
    information: str

class GraphRAGRequest(BaseModel):
    query: str

class RedditURL(BaseModel):
    url: str

class TwitterURL(BaseModel):
    url: str

class LinkedInURL(BaseModel):
    url: str

class SetDataSourceEnabledRequest(BaseModel):
    source: str
    enabled: bool

class CreateTaskRequest(BaseModel):
    # chat_id: str # Removed, will be determined dynamically
    description: str
    # priority: int # Removed, will be determined dynamically
    # username: str # Removed, will be determined dynamically
    # personality: Union[Dict, str, None] # Removed, will be determined dynamically
    # use_personal_context: bool # Removed, will be determined dynamically
    # internet: str # Removed, will be determined dynamically

class UpdateTaskRequest(BaseModel):
    task_id: str
    description: str
    priority: int

class DeleteTaskRequest(BaseModel):
    task_id: str

class GetShortTermMemoriesRequest(BaseModel):
    user_id: str
    category: str
    limit: int

class UpdateUserDataRequest(BaseModel):
    data: Dict[str, Any]

class AddUserDataRequest(BaseModel):
    data: Dict[str, Any]

class AddMemoryRequest(BaseModel):
    user_id: str
    text: str
    category: str
    retention_days: int

class UpdateMemoryRequest(BaseModel):
    user_id: str
    category: str
    id: int # Assuming memory ID is an int
    text: str
    retention_days: int

class DeleteMemoryRequest(BaseModel):
    user_id: str
    category: str
    id: int # Assuming memory ID is an int

class TaskIdRequest(BaseModel):
    """Request model containing just a task ID."""
    task_id: str

# Define response models for clarity and validation (Optional but good practice)
class TaskApprovalDataResponse(BaseModel):
    approval_data: Optional[Dict[str, Any]] = None

class ApproveTaskResponse(BaseModel):
    message: str
    result: Any # Or be more specific if the result type is known

# --- API Endpoints ---

# --- Voice Chat Logic ---

# ... (Configuration, Model Init, Ollama function remain the same) ...
# --- Configuration ---
OLLAMA_API_URL = "http://localhost:11434/api/chat"
OLLAMA_MODEL = "llama3.2:3b"
OLLAMA_REQUEST_TIMEOUT = 60.0

# --- Select TTS Voice ---
SELECTED_TTS_VOICE: VoiceId = "tara"
if SELECTED_TTS_VOICE not in AVAILABLE_VOICES:
    print(f"Warning: Selected voice '{SELECTED_TTS_VOICE}' not valid. Using default 'tara'.")
    SELECTED_TTS_VOICE = "tara"
# --- End Voice Selection ---


# --- Orpheus Supported Emotion Tags ---
ORPHEUS_EMOTION_TAGS = [
    "<giggle>", "<laugh>", "<chuckle>", "<sigh>", "<cough>",
    "<sniffle>", "<groan>", "<yawn>", "<gasp>"
]
EMOTION_TAG_LIST_STR = ", ".join(ORPHEUS_EMOTION_TAGS)

# --- Model Initialization ---
print("Loading STT model...")
stt_model = FasterWhisperSTT(model_size="base", device="cpu", compute_type="int8")
print("STT model loaded.")

print("Loading TTS model...")
try:
    tts_model = OrpheusTTS(
        verbose=False,
        default_voice_id=SELECTED_TTS_VOICE
    )
    print("TTS model loaded successfully.")
except Exception as e:
    print(f"FATAL ERROR: Could not load TTS model: {e}")
    exit(1)

# --- Modified Async Handler using Chat Endpoint Logic ---
async def handle_audio_conversation(audio: tuple[int, np.ndarray]):
    """
    Handles the voice conversation flow: STT -> LLM (using chat logic) -> TTS.
    Uses the same classification, context retrieval, and runnable invocation
    as the /chat endpoint, calling invoke() for the full response.
    Ensures async functions are awaited.
    """
    # Make runnables accessible
    global embed_model, graph_driver, memory_backend, task_queue
    global reflection_runnable, inbox_summarizer_runnable, priority_runnable
    global graph_decision_runnable, information_extraction_runnable, graph_analysis_runnable
    global text_dissection_runnable, text_conversion_runnable, query_classification_runnable
    global fact_extraction_runnable, text_summarizer_runnable, text_description_runnable
    global reddit_runnable, twitter_runnable
    global internet_query_reframe_runnable, internet_summary_runnable

    print("\n--- Received audio chunk for processing ---")
    print("Transcribing...")
    if not stt_model:
        print("ERROR: STT model not loaded.")
        return
    user_text = stt_model.stt(audio)
    if not user_text or not user_text.strip():
        print("No valid text transcribed, skipping.")
        return

    print(f"User (STT): {user_text}")

    bot_response_text = ""
    active_chat_id = None
    current_chat_runnable = None

    try:
        # 1. Load User Profile & Active Chat Info
        user_profile = load_user_profile()
        username = user_profile.get("userData", {}).get("personalInfo", {}).get("name", "User")
        personality_setting = user_profile.get("userData", {}).get("personality", "Default helpful assistant")

        async with db_lock:
            chatsDb = await load_db()
            active_chat_id = chatsDb.get("active_chat_id")

        if not active_chat_id:
            print("ERROR: No active chat ID found. Cannot process voice message.")
            return

        # 2. Add User Message to DB
        await add_message_to_db(active_chat_id, user_text, is_user=True, is_visible=True)

        # 3. Get Current Chat History & Initialize Context-Aware Runnables
        chat_history_obj = get_chat_history()
        try:
            # Initialize runnables - check chat runnable specifically
            temp_chat_runnable = get_chat_runnable(chat_history_obj)
            print(f"DEBUG: Type returned by get_chat_runnable: {type(temp_chat_runnable)}")
            # Check if it has the invoke method
            if not hasattr(temp_chat_runnable, 'invoke') or not callable(temp_chat_runnable.invoke):
                 print(f"ERROR: get_chat_runnable did not return a valid runnable object with a callable 'invoke' method. Got: {temp_chat_runnable}")
                 raise ValueError("Invalid chat runnable object received (missing invoke).")
            current_chat_runnable = temp_chat_runnable

            current_agent_runnable = get_agent_runnable(chat_history_obj)
            current_unified_classifier = get_unified_classification_runnable(chat_history_obj)
        except Exception as e:
            print(f"ERROR initializing history-dependent runnables: {e}")
            traceback.print_exc()
            await add_message_to_db(active_chat_id, "[System Error: Failed to initialize core components]", is_user=False, error=True)
            return

        # 4. Classify User Input
        print("Classifying input...")
        # Assuming invoke is synchronous here, adjust if classifier uses ainvoke
        unified_output = current_unified_classifier.invoke({"query": user_text})
        category = unified_output.get("category", "chat")
        use_personal_context = unified_output.get("use_personal_context", False)
        internet = unified_output.get("internet", "None")
        transformed_input = unified_output.get("transformed_input", user_text)
        print(f"Classification: Category='{category}', Use Personal='{use_personal_context}', Internet='{internet}'")
        print(f"Transformed Input: {transformed_input}")


        # 5. Handle Agent Task Category
        if category == "agent":
            print("Input classified as agent task.")
            # Assuming invoke is synchronous here
            priority_response = priority_runnable.invoke({"task_description": transformed_input})
            priority = priority_response.get("priority", 3)

            print(f"Adding agent task to queue (Priority: {priority})...")
            # ---> Use await here <---
            await task_queue.add_task(
                chat_id=active_chat_id,
                description=transformed_input,
                priority=priority,
                username=username,
                personality=personality_setting,
                use_personal_context=use_personal_context,
                internet=internet
            )
            print("Agent task added.")
            bot_response_text = "Okay, I'll get right on that." # Canned response for agent task

            await add_message_to_db(active_chat_id, bot_response_text, is_user=False, agentsUsed=True)

        # 6. Handle Chat/Memory Category (Generate Response using invoke)
        else: # category is "chat" or "memory"
            print("Input classified as chat/memory.")
            user_context = None
            internet_context = None
            memory_used_flag = False
            internet_used_flag = False

            # Fetch context if needed (Memory)
            if use_personal_context or category == "memory":
                print("Retrieving relevant memories...")
                try:
                    # ---> Use await here <---
                    user_context = await memory_backend.retrieve_memory(username, transformed_input)
                    # Now user_context should be the actual result (e.g., string or None)
                    if user_context:
                        # Check if it's a string before slicing
                        if isinstance(user_context, str):
                            print(f"Retrieved user context (memory): {user_context[:100]}...")
                        else:
                            # Handle other types if necessary, or just print type
                            print(f"Retrieved user context (memory) of type: {type(user_context)}")
                        memory_used_flag = True
                    else:
                        print("No relevant memories found.")
                except Exception as e:
                    print(f"Error retrieving user context: {e}")
                    traceback.print_exc() # Keep traceback for debugging
                # Starting background memory update task is correct with create_task
                if category == "memory":
                    print("Queueing memory update operation...")
                    asyncio.create_task(memory_backend.add_operation(username, transformed_input))

            # Fetch context if needed (Internet)
            # Assuming these helpers call synchronous invoke methods internally for now
            if internet == "Internet":
                print("Searching the internet...")
                try:
                    reframed_query = get_reframed_internet_query(internet_query_reframe_runnable, transformed_input)
                    print(f"Reframed internet query: {reframed_query}")
                    search_results = get_search_results(reframed_query)
                    if search_results:
                        internet_context = get_search_summary(internet_summary_runnable, search_results)
                        # Check if it's a string before slicing
                        if internet_context and isinstance(internet_context, str):
                            print(f"Retrieved internet context (summary): {internet_context[:100]}...")
                        elif internet_context:
                            print(f"Retrieved internet context (summary) of type: {type(internet_context)}")
                        else:
                            print("Internet summary was empty.")
                        internet_used_flag = True
                    else:
                        print("No search results found or summary failed.")
                except Exception as e:
                    print(f"Error retrieving internet context: {e}")
                    traceback.print_exc()

            # Generate Response using invoke
            print("Generating response using chat runnable's invoke method...")
            try:
                # Check the runnable again before calling invoke
                if not current_chat_runnable or not hasattr(current_chat_runnable, 'invoke') or not callable(current_chat_runnable.invoke):
                     print(f"ERROR: current_chat_runnable is invalid before invoking. Value: {current_chat_runnable}")
                     raise ValueError("Chat runnable became invalid before invoke.")

                # Call invoke (assuming it's synchronous)
                invocation_result = current_chat_runnable.invoke({
                    "query": transformed_input,
                    "user_context": user_context, # Pass the awaited result
                    "internet_context": internet_context, # Pass the retrieved result
                    "name": username,
                    "personality": personality_setting
                })

                # Process the result
                if isinstance(invocation_result, str):
                    bot_response_text = invocation_result.strip()
                    print(f"Generated response text (invoke): {bot_response_text}")
                elif invocation_result is None:
                     print("Warning: Chat runnable invoke returned None.")
                     bot_response_text = "I couldn't generate a response for that."
                else:
                    print(f"Warning: Unexpected response type from invoke: {type(invocation_result)}. Converting to string.")
                    bot_response_text = str(invocation_result).strip()

                if not bot_response_text:
                    print("Warning: Generated response was empty.")
                    bot_response_text = "I don't have a specific response for that right now."

                await add_message_to_db(
                    active_chat_id,
                    bot_response_text,
                    is_user=False,
                    memoryUsed=memory_used_flag,
                    internetUsed=internet_used_flag
                )

            except Exception as e:
                print(f"Error during chat runnable invocation: {e}")
                traceback.print_exc()
                bot_response_text = "Sorry, I encountered an error while generating a response."
                await add_message_to_db(active_chat_id, bot_response_text, is_user=False, error=True)

        # 7. Synthesize Speech (TTS)
        if not bot_response_text:
            print("No bot response text generated (or error occurred), skipping TTS.")
            return

        if not tts_model:
            print("ERROR: TTS model not loaded.")
            return

        print(f"Synthesizing speech for: {bot_response_text[:60]}...")
        try:
            tts_options: TTSOptions = {}
            chunk_count = 0
            # TTS still uses streaming internally (async for handles await)
            async for (sample_rate, audio_chunk) in tts_model.stream_tts(bot_response_text, options=tts_options):
                if audio_chunk is not None and audio_chunk.size > 0:
                    if chunk_count == 0:
                         print(f"Streaming TTS audio chunk 1 (sr={sample_rate}, shape={audio_chunk.shape}, dtype={audio_chunk.dtype})...")
                    yield (sample_rate, audio_chunk)
                    chunk_count += 1
                else:
                    print("Warning: Received empty audio chunk from TTS.")

            if chunk_count == 0:
                 print("Warning: TTS stream completed without yielding any audio chunks.")
            else:
                 print(f"Finished synthesizing and streaming {chunk_count} chunks.")

        except Exception as e:
            print(f"Error during TTS synthesis or streaming: {e}")
            traceback.print_exc()
            return

    except Exception as e:
        print(f"--- Unhandled error in handle_audio_conversation: {e} ---")
        traceback.print_exc()
        if active_chat_id:
            try:
                await add_message_to_db(active_chat_id, "[System Error in Voice Processing]", is_user=False, error=True)
            except:
                pass
        return

# --- Set up the Stream (Handler remains the same) ---
stream = Stream(
    ReplyOnPause(
        handle_audio_conversation,
        # Keep VAD settings as they worked in Gradio
        algo_options=AlgoOptions(
            audio_chunk_duration=0.6,
            started_talking_threshold=0.25,
            speech_threshold=0.2
        ),
        model_options=SileroVadOptions(
            threshold=0.5,
            min_speech_duration_ms=200,
            min_silence_duration_ms=1000
        ),
        can_interrupt=False,
    ),
    mode="send-receive",
    modality="audio",
    additional_outputs=None,
    additional_outputs_handler=None
)

stream.mount(app, path="/voice")
print("FastRTC stream mounted at /voice.")

## Root Endpoint
@app.get("/", status_code=200)
async def main():
    """Root endpoint providing a welcome message."""
    print(f"[ENDPOINT /] {datetime.now()}: Root endpoint called.")
    return {
        "message": "Hello, I am Sentient, your private, decentralized and interactive AI companion who feels human"
    }

@app.get("/get-history", status_code=200)
async def get_history():
    """
    Endpoint to retrieve the chat history. Calls the get_chat_history_messages function.
    """
    print(f"[ENDPOINT /get-history] {datetime.now()}: Endpoint called.")
    try:
        messages = await get_chat_history_messages()
        # print(f"[ENDPOINT /get-history] {datetime.now()}: Retrieved {len(messages)} messages.")
        return JSONResponse(status_code=200, content={"messages": messages})
    except Exception as e:
        print(f"[ERROR] {datetime.now()}: Error in /get-history: {e}")
        traceback.print_exc()
        raise HTTPException(status_code=500, detail="Failed to retrieve chat history.")


# Clear Chat History
@app.post("/clear-chat-history", status_code=200)
async def clear_chat_history():
    """Clear all chat history by resetting to the initial database structure."""
    print(f"[ENDPOINT /clear-chat-history] {datetime.now()}: Endpoint called.")
    async with db_lock:
<<<<<<< HEAD
        print(f"[ENDPOINT /clear-chat-history] {datetime.now()}: Acquired chat DB lock.")
        try:
            chatsDb = initial_db.copy() # Reset to initial state
            await save_db(chatsDb)
            print(f"[ENDPOINT /clear-chat-history] {datetime.now()}: Chat database reset and saved.")

            # Clear in-memory history components as well
            chat_runnable.clear_history()
            agent_runnable.clear_history()
            unified_classification_runnable.clear_history()
            print(f"[ENDPOINT /clear-chat-history] {datetime.now()}: In-memory chat histories cleared.")

            print(f"[ENDPOINT /clear-chat-history] {datetime.now()}: Releasing chat DB lock.")
            return JSONResponse(status_code=200, content={"message": "Chat history cleared"})
        except Exception as e:
             print(f"[ERROR] {datetime.now()}: Error in /clear-chat-history: {e}")
             traceback.print_exc()
             # Ensure lock is released even on error
             print(f"[ENDPOINT /clear-chat-history] {datetime.now()}: Releasing chat DB lock due to error.")
             raise HTTPException(status_code=500, detail="Failed to clear chat history.")
=======
        # Reset DB
        chatsDb = initial_db.copy()
        await save_db(chatsDb)

    # Clear in-memory history representations if necessary
    # This depends on how your runnables manage history.
    # If they read from DB on each request, this might be enough.
    # If they hold state, you need to clear them.
    try:
         # Re-initialize chat_history object if it holds state
         global chat_history
         chat_history = get_chat_history() # Re-create based on now empty DB (or initial state)
         print("In-memory history states cleared/reset.")
    except Exception as e:
         print(f"Warning: Error clearing in-memory history state: {e}")

    return JSONResponse(status_code=200, content={"message": "Chat history cleared"})
>>>>>>> 47730c08

@app.post("/chat", status_code=200)
async def chat(message: Message):
    """Handles incoming chat messages, classifies, and responds via streaming."""
    endpoint_start_time = time.time()
    print(f"[ENDPOINT /chat] {datetime.now()}: Endpoint called.")
    print(f"[ENDPOINT /chat] {datetime.now()}: Incoming message data: Input='{message.input[:50]}...', Pricing='{message.pricing}', Credits={message.credits}, ChatID='{message.chat_id}'")

    # Ensure global variables are accessible if modified or reassigned inside
    global embed_model, chat_runnable, fact_extraction_runnable, text_conversion_runnable
    global information_extraction_runnable, graph_analysis_runnable, graph_decision_runnable
    global query_classification_runnable, agent_runnable, text_description_runnable
    global reflection_runnable, internet_query_reframe_runnable, internet_summary_runnable, priority_runnable
    global unified_classification_runnable, memory_backend

    try:
        # --- Load User Profile ---
        print(f"[ENDPOINT /chat] {datetime.now()}: Loading user profile...")
        user_profile_data = load_user_profile()
        if not user_profile_data or "userData" not in user_profile_data:
            print(f"[ERROR] {datetime.now()}: Failed to load valid user profile data.")
            raise HTTPException(status_code=500, detail="User profile could not be loaded.")
        db = user_profile_data # Use loaded data
        username = db.get("userData", {}).get("personalInfo", {}).get("name", "User") # Safer access
        print(f"[ENDPOINT /chat] {datetime.now()}: User profile loaded for username: {username}")

        # --- Determine Active Chat ---
        active_chat_id = message.chat_id
        if not active_chat_id:
            print(f"[ENDPOINT /chat] {datetime.now()}: No chat_id provided in request, determining active chat...")
            async with db_lock:
                chatsDb = await load_db()
                active_chat_id = chatsDb.get("active_chat_id")
                if not active_chat_id:
                     # If still no active chat, trigger history logic which creates one
                     print(f"[ENDPOINT /chat] {datetime.now()}: No active chat in DB, triggering history logic to potentially create one.")
                     await get_chat_history_messages() # This ensures a chat exists
                     chatsDb = await load_db() # Reload DB after potential creation
                     active_chat_id = chatsDb.get("active_chat_id")
                     if not active_chat_id:
                         print(f"[ERROR] {datetime.now()}: Failed to determine or create an active chat ID.")
                         raise HTTPException(status_code=500, detail="Could not determine active chat.")
            print(f"[ENDPOINT /chat] {datetime.now()}: Determined active chat ID: {active_chat_id}")
        else:
             print(f"[ENDPOINT /chat] {datetime.now()}: Using provided chat ID: {active_chat_id}")


        # --- Ensure Runnables use Correct History ---
        # This might be redundant if history is managed globally correctly, but good for clarity
        print(f"[ENDPOINT /chat] {datetime.now()}: Ensuring runnables use current history context...")
        current_chat_history = get_chat_history() # Ensure it reflects the latest state if needed
        # Re-initialize runnables if their history scope needs explicit update per request (depends on LangChain implementation)
        # Assuming get_chat_history() manages the state correctly for now.
        # chat_runnable = get_chat_runnable(current_chat_history)
        # agent_runnable = get_agent_runnable(current_chat_history)
        # unified_classification_runnable = get_unified_classification_runnable(current_chat_history)
        print(f"[ENDPOINT /chat] {datetime.now()}: Runnables ready.")

        # --- Unified Classification ---
        print(f"[ENDPOINT /chat] {datetime.now()}: Performing unified classification for input: '{message.input[:50]}...'")
        unified_output = unified_classification_runnable.invoke({"query": message.input})
        print(f"[ENDPOINT /chat] {datetime.now()}: Unified classification output: {unified_output}")
        category = unified_output.get("category", "chat") # Default to chat if missing
        use_personal_context = unified_output.get("use_personal_context", False)
        internet = unified_output.get("internet", "None")
        transformed_input = unified_output.get("transformed_input", message.input) # Use original if missing

        pricing_plan = message.pricing
        credits = message.credits

        # --- Streaming Response Generator ---
        async def response_generator():
            stream_start_time = time.time()
            print(f"[STREAM /chat] {datetime.now()}: Starting response generation stream for chat {active_chat_id}.")
            memory_used = False
            agents_used = False
            internet_used = False
            user_context = None
            internet_context = None
            pro_used = False # Tracks if a pro feature (memory update, internet) was successfully used
            note = "" # For credit limit messages

            # 1. Add User Message to DB
            user_msg_id = str(int(time.time() * 1000))
            user_msg = {
                "id": user_msg_id,
                "message": message.input,
                "isUser": True,
                "memoryUsed": False, # User message doesn't use these directly
                "agentsUsed": False,
                "internetUsed": False,
                "timestamp": datetime.now(timezone.utc).isoformat() + "Z",
                "isVisible": True # User messages are visible
            }
            async with db_lock:
                # print(f"[STREAM /chat] {datetime.now()}: Acquired chat DB lock to add user message.")
                chatsDb = await load_db()
                # Find the correct chat to add the message to
                active_chat_obj = next((chat for chat in chatsDb["chats"] if chat["id"] == active_chat_id), None)
                if active_chat_obj:
                    if "messages" not in active_chat_obj: active_chat_obj["messages"] = []
                    active_chat_obj["messages"].append(user_msg)
                    await save_db(chatsDb)
                    # print(f"[STREAM /chat] {datetime.now()}: User message (ID: {user_msg_id}) added to chat {active_chat_id} in DB.")
                else:
                    print(f"[ERROR] {datetime.now()}: Could not find active chat {active_chat_id} in DB to add user message.")
                # print(f"[STREAM /chat] {datetime.now()}: Released chat DB lock.")

            # 2. Yield User Message Confirmation to Client
            print(f"[STREAM /chat] {datetime.now()}: Yielding user message confirmation.")
            yield json.dumps({
                "type": "userMessage",
                "message": message.input,
                "id": user_msg_id, # Send back the ID
                "memoryUsed": False,
                "agentsUsed": False,
                "internetUsed": False,
                 "timestamp": user_msg["timestamp"] # Include timestamp
            }) + "\n"
            await asyncio.sleep(0.01) # Small delay

            # 3. Prepare Assistant Message Structure (will be filled and updated)
            assistant_msg_id = str(int(time.time() * 1000))
            assistant_msg = {
                "id": assistant_msg_id,
                "message": "",
                "isUser": False,
                "memoryUsed": False, # Will be updated
                "agentsUsed": False, # Will be updated
                "internetUsed": False, # Will be updated
                "timestamp": datetime.now(timezone.utc).isoformat() + "Z", # Initial timestamp
                "isVisible": True
            }
            print(f"[STREAM /chat] {datetime.now()}: Prepared initial assistant message structure (ID: {assistant_msg_id}).")

            # --- Handle Agent Category (Task Creation) ---
            if category == "agent":
                print(f"[STREAM /chat] {datetime.now()}: Category is 'agent'. Preparing to add task to queue.")
                agents_used = True # Mark agent as used
                assistant_msg["agentsUsed"] = True
                personality_description = db.get("userData", {}).get("personality", "Default helpful assistant") # Get personality
                print(f"[STREAM /chat] {datetime.now()}: Determining task priority for: '{transformed_input[:50]}...'")
                try:
                    priority_response = priority_runnable.invoke({"task_description": transformed_input})
                    priority = priority_response.get("priority", 3) # Default priority if parse fails
                    print(f"[STREAM /chat] {datetime.now()}: Determined task priority: {priority}")
                except Exception as e:
                    print(f"[ERROR] {datetime.now()}: Failed to determine priority: {e}. Using default (3).")
                    priority = 3

                print(f"[STREAM /chat] {datetime.now()}: Adding task to queue...")
                try:
                    await task_queue.add_task(
                        chat_id=active_chat_id, # Use the determined active chat ID
                        description=transformed_input,
                        priority=priority,
                        username=username,
                        personality=personality_description,
                        use_personal_context=use_personal_context,
                        internet=internet
                    )
                    print(f"[STREAM /chat] {datetime.now()}: Task added to queue successfully.")
                    assistant_msg["message"] = "Got it! I'll work on that task for you." # Confirmation message
                except Exception as e:
                    print(f"[ERROR] {datetime.now()}: Failed to add task to queue: {e}")
                    traceback.print_exc()
                    assistant_msg["message"] = "Sorry, I encountered an error trying to schedule that task." # Error message

                # Add agent confirmation/error message to DB
                async with db_lock:
                    # print(f"[STREAM /chat] {datetime.now()}: Acquired chat DB lock to add agent confirmation message.")
                    chatsDb = await load_db()
                    active_chat_obj = next((chat for chat in chatsDb["chats"] if chat["id"] == active_chat_id), None)
                    if active_chat_obj:
                        if "messages" not in active_chat_obj: active_chat_obj["messages"] = []
                        # Update timestamp just before saving
                        assistant_msg["timestamp"] = datetime.now(timezone.utc).isoformat() + "Z"
                        active_chat_obj["messages"].append(assistant_msg)
                        await save_db(chatsDb)
                        # print(f"[STREAM /chat] {datetime.now()}: Agent confirmation message (ID: {assistant_msg_id}) added to chat {active_chat_id} in DB.")
                    else:
                        print(f"[ERROR] {datetime.now()}: Could not find active chat {active_chat_id} in DB to add agent confirmation.")
                    # print(f"[STREAM /chat] {datetime.now()}: Released chat DB lock.")

                # Yield final agent confirmation/error message
                print(f"[STREAM /chat] {datetime.now()}: Yielding final agent confirmation/error message.")
                yield json.dumps({
                    "type": "assistantMessage", # Final message, not stream
                    "message": assistant_msg["message"],
                    "id": assistant_msg_id,
                    "memoryUsed": memory_used, # False for agent category start
                    "agentsUsed": agents_used, # True for agent category start
                    "internetUsed": internet_used, # False for agent category start
                    "proUsed": pro_used,
                    "timestamp": assistant_msg["timestamp"]
                }) + "\n"
                await asyncio.sleep(0.01)
                print(f"[STREAM /chat] {datetime.now()}: Agent task creation flow finished.")
                return # End stream for agent category

            # --- Handle Memory/Context Retrieval ---
            if category == "memory" or use_personal_context:
                print(f"[STREAM /chat] {datetime.now()}: Category requires memory/personal context ({category=}, {use_personal_context=}).")
                if category == "memory" and pricing_plan == "free" and credits <= 0:
                    print(f"[STREAM /chat] {datetime.now()}: Memory category but free plan credits exhausted. Skipping memory update, retrieving only.")
                    note = "Sorry friend, memory updates are a pro feature and your daily credits have expired. Upgrade to pro in settings!"
                    yield json.dumps({"type": "intermediary", "message": "Retrieving memories (read-only)...", "id": assistant_msg_id}) + "\n"
                    memory_used = True # Still retrieving
                    user_context = memory_backend.retrieve_memory(username, transformed_input)
                    print(f"[STREAM /chat] {datetime.now()}: Memory retrieved (read-only). Context length: {len(str(user_context)) if user_context else 0}")
                elif category == "memory": # Pro or has credits
                    print(f"[STREAM /chat] {datetime.now()}: Memory category with credits/pro plan. Retrieving and queueing update.")
                    yield json.dumps({"type": "intermediary", "message": "Retrieving and updating memories...", "id": assistant_msg_id}) + "\n"
                    memory_used = True
                    pro_used = True # Memory update is a pro feature use
                    # Retrieve existing memories first
                    user_context = memory_backend.retrieve_memory(username, transformed_input)
                    print(f"[STREAM /chat] {datetime.now()}: Memory retrieved. Context length: {len(str(user_context)) if user_context else 0}")
                    # Queue memory update in the background
                    print(f"[STREAM /chat] {datetime.now()}: Queueing memory update operation for user '{username}'.")
                    asyncio.create_task(memory_backend.add_operation(username, transformed_input))
                else: # Just use_personal_context (not explicitly 'memory' category)
                    print(f"[STREAM /chat] {datetime.now()}: Retrieving personal context (not memory category).")
                    yield json.dumps({"type": "intermediary", "message": "Retrieving relevant context...", "id": assistant_msg_id}) + "\n"
                    memory_used = True # Mark as used context
                    user_context = memory_backend.retrieve_memory(username, transformed_input)
                    print(f"[STREAM /chat] {datetime.now()}: Personal context retrieved. Context length: {len(str(user_context)) if user_context else 0}")
                assistant_msg["memoryUsed"] = memory_used # Update status

            # --- Handle Internet Search ---
            if internet == "Internet":
                print(f"[STREAM /chat] {datetime.now()}: Internet search required.")
                if pricing_plan == "free" and credits <= 0:
                    print(f"[STREAM /chat] {datetime.now()}: Internet search required but free plan credits exhausted. Skipping.")
                    note += " Sorry friend, could have searched the internet for more context, but your daily credits have expired. You can always upgrade to pro from the settings page"
                else:
                    print(f"[STREAM /chat] {datetime.now()}: Performing internet search (pro/credits available).")
                    yield json.dumps({"type": "intermediary", "message": "Searching the internet...", "id": assistant_msg_id}) + "\n"
                    try:
                        reframed_query = get_reframed_internet_query(internet_query_reframe_runnable, transformed_input)
                        print(f"[STREAM /chat] {datetime.now()}: Internet query reframed: '{reframed_query}'")
                        search_results = get_search_results(reframed_query)
                        # print(f"[STREAM /chat] {datetime.now()}: Internet search results: {search_results}") # Can be verbose
                        internet_context = get_search_summary(internet_summary_runnable, search_results)
                        print(f"[STREAM /chat] {datetime.now()}: Internet search summary generated. Length: {len(str(internet_context)) if internet_context else 0}")
                        internet_used = True
                        pro_used = True # Internet search is a pro feature use
                    except Exception as e:
                        print(f"[ERROR] {datetime.now()}: Error during internet search: {e}")
                        traceback.print_exc()
                        internet_context = f"Error searching internet: {e}" # Add error to context
                assistant_msg["internetUsed"] = internet_used # Update status

            # --- Handle Chat and Memory Categories (Generate Response) ---
            if category in ["chat", "memory"]:
                print(f"[STREAM /chat] {datetime.now()}: Category is '{category}'. Generating chat response...")
                personality_description = db.get("userData", {}).get("personality", "Default helpful assistant")
                print(f"[STREAM /chat] {datetime.now()}: Using personality: '{personality_description[:50]}...'")

                # Prepare input for the chat runnable
                chat_inputs = {
                    "query": transformed_input,
                    "user_context": user_context,
                    "internet_context": internet_context,
                    "name": username,
                    "personality": personality_description
                }
                # print(f"[STREAM /chat] {datetime.now()}: Input to chat_runnable: {chat_inputs}") # Can be verbose

                # Add placeholder assistant message to DB before streaming starts
                async with db_lock:
                    # print(f"[STREAM /chat] {datetime.now()}: Acquired chat DB lock to add placeholder assistant message.")
                    chatsDb = await load_db()
                    active_chat_obj = next((chat for chat in chatsDb["chats"] if chat["id"] == active_chat_id), None)
                    if active_chat_obj:
                         if "messages" not in active_chat_obj: active_chat_obj["messages"] = []
                         # Ensure flags are set correctly before initial save
                         assistant_msg["memoryUsed"] = memory_used
                         assistant_msg["internetUsed"] = internet_used
                         assistant_msg["agentsUsed"] = agents_used # Should be False here
                         assistant_msg["timestamp"] = datetime.now(timezone.utc).isoformat() + "Z"
                         active_chat_obj["messages"].append(assistant_msg.copy()) # Add a copy initially
                         await save_db(chatsDb)
                        #  print(f"[STREAM /chat] {datetime.now()}: Placeholder assistant message (ID: {assistant_msg_id}) added to chat {active_chat_id} in DB.")
                    else:
                         print(f"[ERROR] {datetime.now()}: Could not find active chat {active_chat_id} in DB to add placeholder.")
                    # print(f"[STREAM /chat] {datetime.now()}: Released chat DB lock.")


                # Stream the response
                print(f"[STREAM /chat] {datetime.now()}: Starting LLM stream generation...")
                full_response = ""
                try:
                    async for token in generate_streaming_response(
                        chat_runnable,
                        inputs=chat_inputs,
                        stream=True # Explicitly request streaming
                    ):
                        if isinstance(token, str):
                            full_response += token
                            # Yield the token to the client
                            yield json.dumps({
                                "type": "assistantStream",
                                "token": token,
                                "done": False,
                                "messageId": assistant_msg_id # Link token to message ID
                            }) + "\n"
                            await asyncio.sleep(0.01) # Small delay between tokens
                        else:
                            # End of stream signal or other object (handle potential errors/metadata if LangChain changes)
                            # print(f"[STREAM /chat] {datetime.now()}: Received non-string token (end of stream?): {token}")
                            pass # Assume end of stream for now
                except Exception as e:
                    print(f"[ERROR] {datetime.now()}: Error during LLM stream generation: {e}")
                    traceback.print_exc()
                    full_response += f"\n\n[Error generating response: {e}]" # Append error to output

                print(f"[STREAM /chat] {datetime.now()}: LLM stream generation finished. Full response length: {len(full_response)}")

                # Append notes if any
                if note:
                    full_response += "\n\n" + note.strip()
                    print(f"[STREAM /chat] {datetime.now()}: Appended note: '{note.strip()[:50]}...'")

                # Update the final assistant message in the DB
                assistant_msg["message"] = full_response
                assistant_msg["timestamp"] = datetime.now(timezone.utc).isoformat() + "Z" # Final timestamp

                async with db_lock:
                    # print(f"[STREAM /chat] {datetime.now()}: Acquired chat DB lock to update final assistant message.")
                    chatsDb = await load_db()
                    active_chat_obj = next((chat for chat in chatsDb["chats"] if chat["id"] == active_chat_id), None)
                    if active_chat_obj and "messages" in active_chat_obj:
                        # Find the message by ID and update it
                        message_updated = False
                        for i, msg in enumerate(active_chat_obj["messages"]):
                            if msg.get("id") == assistant_msg_id:
                                active_chat_obj["messages"][i] = assistant_msg.copy() # Update with final data
                                message_updated = True
                                break
                        if message_updated:
                           await save_db(chatsDb)
                        #    print(f"[STREAM /chat] {datetime.now()}: Final assistant message (ID: {assistant_msg_id}) updated in chat {active_chat_id} DB.")
                        else:
                            # This shouldn't happen if placeholder was added correctly
                            print(f"[ERROR] {datetime.now()}: Could not find message ID {assistant_msg_id} to update in chat {active_chat_id}.")
                            # Optionally append if not found?
                            # active_chat_obj["messages"].append(assistant_msg.copy())
                            # await save_db(chatsDb)

                    else:
                         print(f"[ERROR] {datetime.now()}: Could not find active chat {active_chat_id} or messages list in DB to update.")
                    # print(f"[STREAM /chat] {datetime.now()}: Released chat DB lock.")


                # Yield the final "done" signal with all metadata
                print(f"[STREAM /chat] {datetime.now()}: Yielding final 'done' signal.")
                yield json.dumps({
                    "type": "assistantStream",
                    "token": "", # No more tokens
                    "done": True,
                    "memoryUsed": memory_used,
                    "agentsUsed": agents_used,
                    "internetUsed": internet_used,
                    "proUsed": pro_used,
                    "messageId": assistant_msg_id # Link to the completed message
                }) + "\n"
                await asyncio.sleep(0.01)

            stream_duration = time.time() - stream_start_time
            print(f"[STREAM /chat] {datetime.now()}: Response generation stream finished for chat {active_chat_id}. Duration: {stream_duration:.2f}s")

        # Return the streaming response
        print(f"[ENDPOINT /chat] {datetime.now()}: Returning StreamingResponse.")
        return StreamingResponse(response_generator(), media_type="application/x-ndjson") # Use ndjson

    except HTTPException as http_exc:
        # Re-raise HTTP exceptions directly
        print(f"[ERROR] {datetime.now()}: HTTPException in /chat: {http_exc.status_code} - {http_exc.detail}")
        raise http_exc
    except Exception as e:
        # Catch-all for unexpected errors
        print(f"[ERROR] {datetime.now()}: Unexpected error in /chat endpoint: {str(e)}")
        traceback.print_exc()
        return JSONResponse(status_code=500, content={"message": f"An internal server error occurred: {str(e)}"})
    finally:
        endpoint_duration = time.time() - endpoint_start_time
        print(f"[ENDPOINT /chat] {datetime.now()}: Endpoint execution finished. Duration: {endpoint_duration:.2f}s")

## Agents Endpoints
@app.post("/elaborator", status_code=200)
async def elaborate(message: ElaboratorMessage):
    """Elaborates on an input string based on a specified purpose."""
    print(f"[ENDPOINT /elaborator] {datetime.now()}: Endpoint called.")
    print(f"[ENDPOINT /elaborator] {datetime.now()}: Input: '{message.input[:50]}...', Purpose: '{message.purpose}'")
    try:
        # Initialize runnable within the endpoint or ensure it's globally available
        # Assuming get_tool_runnable is lightweight or already cached
        elaborator_runnable = get_tool_runnable(
            elaborator_system_prompt_template,
            elaborator_user_prompt_template,
            None, # No specific format needed for simple elaboration?
            ["query", "purpose"]
        )
        print(f"[ENDPOINT /elaborator] {datetime.now()}: Elaborator runnable obtained.")
        # print(f"[ENDPOINT /elaborator] {datetime.now()}: Elaborator runnable details: {elaborator_runnable}") # Can be verbose

        output = elaborator_runnable.invoke({"query": message.input, "purpose": message.purpose})
        print(f"[ENDPOINT /elaborator] {datetime.now()}: Elaboration generated. Output length: {len(output)}")
        # print(f"[ENDPOINT /elaborator] {datetime.now()}: Elaborator output: {output}") # Log full output if needed

        return JSONResponse(status_code=200, content={"message": output})
    except Exception as e:
        print(f"[ERROR] {datetime.now()}: Error in /elaborator: {e}")
        traceback.print_exc()
        return JSONResponse(status_code=500, content={"message": f"Elaboration failed: {str(e)}"})

## Tool Handlers (Registered via decorator)
# Note: These handlers are called internally by execute_agent_task, not directly via HTTP

@register_tool("gmail")
async def gmail_tool(tool_call_input: dict) -> Dict[str, Any]: # Renamed input var
    """Handles Gmail-related tasks with approval for send_email and reply_email."""
    tool_name = "gmail"
    input_instruction = tool_call_input.get("input", "No instruction provided")
    print(f"[TOOL HANDLER {tool_name}] {datetime.now()}: Handler called.")
    print(f"[TOOL HANDLER {tool_name}] {datetime.now()}: Input instruction: {input_instruction[:100]}...")
    # print(f"[TOOL HANDLER {tool_name}] {datetime.now()}: Full input: {tool_call_input}")

    try:
        # Load username dynamically within the handler
        user_profile = load_user_profile()
        username = user_profile.get("userData", {}).get("personalInfo", {}).get("name", "User")
        print(f"[TOOL HANDLER {tool_name}] {datetime.now()}: Using username: {username}")

        # Get or initialize the specific tool runnable
        tool_runnable = get_tool_runnable(
            gmail_agent_system_prompt_template,
            gmail_agent_user_prompt_template,
            gmail_agent_required_format,
            ["query", "username", "previous_tool_response"]
        )
        print(f"[TOOL HANDLER {tool_name}] {datetime.now()}: Gmail tool runnable obtained.")

        # Invoke the runnable to get the specific tool call details (like 'send_email')
        tool_call_str = tool_runnable.invoke({
            "query": tool_call_input["input"],
            "username": username,
            "previous_tool_response": tool_call_input.get("previous_tool_response", "Not Provided")
        })
        print(f"[TOOL HANDLER {tool_name}] {datetime.now()}: Runnable invoked. Raw output string: {tool_call_str}")

        try:
            tool_call_dict = json.loads(tool_call_str)
            actual_tool_name = tool_call_dict.get("tool_name")
            print(f"[TOOL HANDLER {tool_name}] {datetime.now()}: Parsed tool call: {tool_call_dict}")
        except json.JSONDecodeError as json_e:
            error_msg = f"Failed to parse JSON response from tool runnable: {json_e}. Response was: {tool_call_str}"
            print(f"[ERROR] {datetime.now()}: [TOOL HANDLER {tool_name}] {error_msg}")
            return {"status": "failure", "error": error_msg}
        except Exception as e: # Catch other potential errors during parsing/access
            error_msg = f"Error processing tool runnable response: {e}. Response was: {tool_call_str}"
            print(f"[ERROR] {datetime.now()}: [TOOL HANDLER {tool_name}] {error_msg}")
            return {"status": "failure", "error": error_msg}


        # Check for approval requirement
        if actual_tool_name in ["send_email", "reply_email"]:
            print(f"[TOOL HANDLER {tool_name}] {datetime.now()}: Action '{actual_tool_name}' requires approval. Returning approval request.")
            return {"action": "approve", "tool_call": tool_call_dict}
        else:
            print(f"[TOOL HANDLER {tool_name}] {datetime.now()}: Action '{actual_tool_name}' does not require approval. Executing directly.")
            # Execute the tool call (e.g., search_inbox, get_drafts)
            tool_result = await parse_and_execute_tool_calls(tool_call_str) # Assuming this handles the actual execution
            print(f"[TOOL HANDLER {tool_name}] {datetime.now()}: Tool execution completed.")
            # print(f"[TOOL HANDLER {tool_name}] {datetime.now()}: Tool result: {tool_result}")
            return {"tool_result": tool_result, "tool_call_str": tool_call_str} # Return result and original call str

    except Exception as e:
        error_msg = f"Unexpected error in '{tool_name}' tool handler: {e}"
        print(f"[ERROR] {datetime.now()}: [TOOL HANDLER {tool_name}] {error_msg}")
        traceback.print_exc()
        return {"status": "failure", "error": error_msg}

@register_tool("gdrive")
async def drive_tool(tool_call_input: dict) -> Dict[str, Any]:
    """Handles Google Drive interactions."""
    tool_name = "gdrive"
    input_instruction = tool_call_input.get("input", "No instruction provided")
    print(f"[TOOL HANDLER {tool_name}] {datetime.now()}: Handler called.")
    print(f"[TOOL HANDLER {tool_name}] {datetime.now()}: Input instruction: {input_instruction[:100]}...")
    # print(f"[TOOL HANDLER {tool_name}] {datetime.now()}: Full input: {tool_call_input}")

    try:
        tool_runnable = get_tool_runnable(
            gdrive_agent_system_prompt_template,
            gdrive_agent_user_prompt_template,
            gdrive_agent_required_format,
            ["query", "previous_tool_response"]
        )
        print(f"[TOOL HANDLER {tool_name}] {datetime.now()}: GDrive tool runnable obtained.")

        tool_call_str = tool_runnable.invoke({
            "query": tool_call_input["input"],
            "previous_tool_response": tool_call_input.get("previous_tool_response", "Not Provided")
        })
        print(f"[TOOL HANDLER {tool_name}] {datetime.now()}: Runnable invoked. Raw output string: {tool_call_str}")

        tool_result = await parse_and_execute_tool_calls(tool_call_str)
        print(f"[TOOL HANDLER {tool_name}] {datetime.now()}: Tool execution completed.")
        # print(f"[TOOL HANDLER {tool_name}] {datetime.now()}: Tool result: {tool_result}")

        # GDrive usually doesn't need approval, return result directly
        return {"tool_result": tool_result, "tool_call_str": None} # No need to return call str if not needed downstream

    except Exception as e:
        error_msg = f"Unexpected error in '{tool_name}' tool handler: {e}"
        print(f"[ERROR] {datetime.now()}: [TOOL HANDLER {tool_name}] {error_msg}")
        traceback.print_exc()
        return {"status": "failure", "error": error_msg}


@register_tool("gdocs")
async def gdoc_tool(tool_call_input: dict) -> Dict[str, Any]:
    """Handles Google Docs creation and text elaboration."""
    tool_name = "gdocs"
    input_instruction = tool_call_input.get("input", "No instruction provided")
    print(f"[TOOL HANDLER {tool_name}] {datetime.now()}: Handler called.")
    print(f"[TOOL HANDLER {tool_name}] {datetime.now()}: Input instruction: {input_instruction[:100]}...")
    # print(f"[TOOL HANDLER {tool_name}] {datetime.now()}: Full input: {tool_call_input}")

    try:
        tool_runnable = get_tool_runnable(
            gdocs_agent_system_prompt_template,
            gdocs_agent_user_prompt_template,
            gdocs_agent_required_format,
            ["query", "previous_tool_response"],
        )
        print(f"[TOOL HANDLER {tool_name}] {datetime.now()}: GDocs tool runnable obtained.")

        tool_call_str = tool_runnable.invoke({
            "query": tool_call_input["input"],
            "previous_tool_response": tool_call_input.get("previous_tool_response", "Not Provided"),
        })
        print(f"[TOOL HANDLER {tool_name}] {datetime.now()}: Runnable invoked. Raw output string: {tool_call_str}")

        tool_result = await parse_and_execute_tool_calls(tool_call_str)
        print(f"[TOOL HANDLER {tool_name}] {datetime.now()}: Tool execution completed.")
        # print(f"[TOOL HANDLER {tool_name}] {datetime.now()}: Tool result: {tool_result}")

        return {"tool_result": tool_result, "tool_call_str": None}

    except Exception as e:
        error_msg = f"Unexpected error in '{tool_name}' tool handler: {e}"
        print(f"[ERROR] {datetime.now()}: [TOOL HANDLER {tool_name}] {error_msg}")
        traceback.print_exc()
        return {"status": "failure", "error": error_msg}

@register_tool("gsheets")
async def gsheet_tool(tool_call_input: dict) -> Dict[str, Any]:
    """Handles Google Sheets creation and data population."""
    tool_name = "gsheets"
    input_instruction = tool_call_input.get("input", "No instruction provided")
    print(f"[TOOL HANDLER {tool_name}] {datetime.now()}: Handler called.")
    print(f"[TOOL HANDLER {tool_name}] {datetime.now()}: Input instruction: {input_instruction[:100]}...")
    # print(f"[TOOL HANDLER {tool_name}] {datetime.now()}: Full input: {tool_call_input}")

    try:
        tool_runnable = get_tool_runnable(
            gsheets_agent_system_prompt_template,
            gsheets_agent_user_prompt_template,
            gsheets_agent_required_format,
            ["query", "previous_tool_response"],
        )
        print(f"[TOOL HANDLER {tool_name}] {datetime.now()}: GSheets tool runnable obtained.")

        tool_call_str = tool_runnable.invoke({
             "query": tool_call_input["input"],
             "previous_tool_response": tool_call_input.get("previous_tool_response", "Not Provided"),
        })
        print(f"[TOOL HANDLER {tool_name}] {datetime.now()}: Runnable invoked. Raw output string: {tool_call_str}")

        tool_result = await parse_and_execute_tool_calls(tool_call_str)
        print(f"[TOOL HANDLER {tool_name}] {datetime.now()}: Tool execution completed.")
        # print(f"[TOOL HANDLER {tool_name}] {datetime.now()}: Tool result: {tool_result}")

        return {"tool_result": tool_result, "tool_call_str": None}

    except Exception as e:
        error_msg = f"Unexpected error in '{tool_name}' tool handler: {e}"
        print(f"[ERROR] {datetime.now()}: [TOOL HANDLER {tool_name}] {error_msg}")
        traceback.print_exc()
        return {"status": "failure", "error": error_msg}

@register_tool("gslides")
async def gslides_tool(tool_call_input: dict) -> Dict[str, Any]:
    """Handles Google Slides presentation creation."""
    tool_name = "gslides"
    input_instruction = tool_call_input.get("input", "No instruction provided")
    print(f"[TOOL HANDLER {tool_name}] {datetime.now()}: Handler called.")
    print(f"[TOOL HANDLER {tool_name}] {datetime.now()}: Input instruction: {input_instruction[:100]}...")
    # print(f"[TOOL HANDLER {tool_name}] {datetime.now()}: Full input: {tool_call_input}")

    try:
        # Load username dynamically
        user_profile = load_user_profile()
        username = user_profile.get("userData", {}).get("personalInfo", {}).get("name", "User")
        print(f"[TOOL HANDLER {tool_name}] {datetime.now()}: Using username: {username}")

        tool_runnable = get_tool_runnable(
            gslides_agent_system_prompt_template,
            gslides_agent_user_prompt_template,
            gslides_agent_required_format,
            ["query", "user_name", "previous_tool_response"],
        )
        print(f"[TOOL HANDLER {tool_name}] {datetime.now()}: GSlides tool runnable obtained.")

        tool_call_str = tool_runnable.invoke({
            "query": tool_call_input["input"],
            "user_name": username,
            "previous_tool_response": tool_call_input.get("previous_tool_response", "Not Provided"),
        })
        print(f"[TOOL HANDLER {tool_name}] {datetime.now()}: Runnable invoked. Raw output string: {tool_call_str}")

        tool_result = await parse_and_execute_tool_calls(tool_call_str)
        print(f"[TOOL HANDLER {tool_name}] {datetime.now()}: Tool execution completed.")
        # print(f"[TOOL HANDLER {tool_name}] {datetime.now()}: Tool result: {tool_result}")

        return {"tool_result": tool_result, "tool_call_str": None}

    except Exception as e:
        error_msg = f"Unexpected error in '{tool_name}' tool handler: {e}"
        print(f"[ERROR] {datetime.now()}: [TOOL HANDLER {tool_name}] {error_msg}")
        traceback.print_exc()
        return {"status": "failure", "error": error_msg}

@register_tool("gcalendar")
async def gcalendar_tool(tool_call_input: dict) -> Dict[str, Any]:
    """Handles Google Calendar interactions."""
    tool_name = "gcalendar"
    input_instruction = tool_call_input.get("input", "No instruction provided")
    print(f"[TOOL HANDLER {tool_name}] {datetime.now()}: Handler called.")
    print(f"[TOOL HANDLER {tool_name}] {datetime.now()}: Input instruction: {input_instruction[:100]}...")
    # print(f"[TOOL HANDLER {tool_name}] {datetime.now()}: Full input: {tool_call_input}")

    try:
        # Get current time and timezone dynamically
        current_time_iso = datetime.now(timezone.utc).isoformat() # Use UTC for consistency
        local_timezone_key = "UTC" # Default or get dynamically if possible/needed
        try:
            # Attempt to get local timezone; might not work reliably on all servers
            from tzlocal import get_localzone
            local_tz = get_localzone()
            local_timezone_key = local_tz.key
        except ImportError:
            print(f"[WARN] {datetime.now()}: [TOOL HANDLER {tool_name}] tzlocal not installed. Using UTC as timezone.")
        except Exception as tz_e:
             print(f"[WARN] {datetime.now()}: [TOOL HANDLER {tool_name}] Error getting local timezone: {tz_e}. Using UTC.")

        print(f"[TOOL HANDLER {tool_name}] {datetime.now()}: Using Current Time (ISO): {current_time_iso}, Timezone Key: {local_timezone_key}")

        tool_runnable = get_tool_runnable(
            gcalendar_agent_system_prompt_template,
            gcalendar_agent_user_prompt_template,
            gcalendar_agent_required_format,
            ["query", "current_time", "timezone", "previous_tool_response"],
        )
        print(f"[TOOL HANDLER {tool_name}] {datetime.now()}: GCalendar tool runnable obtained.")

        tool_call_str = tool_runnable.invoke({
            "query": tool_call_input["input"],
            "current_time": current_time_iso,
            "timezone": local_timezone_key,
            "previous_tool_response": tool_call_input.get("previous_tool_response", "Not Provided"),
        })
        print(f"[TOOL HANDLER {tool_name}] {datetime.now()}: Runnable invoked. Raw output string: {tool_call_str}")

        tool_result = await parse_and_execute_tool_calls(tool_call_str)
        print(f"[TOOL HANDLER {tool_name}] {datetime.now()}: Tool execution completed.")
        # print(f"[TOOL HANDLER {tool_name}] {datetime.now()}: Tool result: {tool_result}")

        return {"tool_result": tool_result, "tool_call_str": None}

    except Exception as e:
        error_msg = f"Unexpected error in '{tool_name}' tool handler: {e}"
        print(f"[ERROR] {datetime.now()}: [TOOL HANDLER {tool_name}] {error_msg}")
        traceback.print_exc()
        return {"status": "failure", "error": error_msg}


## Utils Endpoints
@app.post("/get-role")
async def get_role(request: UserInfoRequest) -> JSONResponse:
    """Retrieves a user's role from Auth0."""
    print(f"[ENDPOINT /get-role] {datetime.now()}: Endpoint called for user_id: {request.user_id}")
    try:
        token = get_management_token()
        if not token:
            print(f"[ERROR] {datetime.now()}: Failed to get Auth0 management token.")
            raise HTTPException(status_code=500, detail="Could not obtain management token.")
        print(f"[ENDPOINT /get-role] {datetime.now()}: Auth0 Management token obtained.")

        roles_url = f"https://{AUTH0_DOMAIN}/api/v2/users/{request.user_id}/roles"
        headers = {"Authorization": f"Bearer {token}"}
        print(f"[ENDPOINT /get-role] {datetime.now()}: Making request to Auth0: GET {roles_url}")
        roles_response = requests.get(roles_url, headers=headers)

        print(f"[ENDPOINT /get-role] {datetime.now()}: Auth0 response status: {roles_response.status_code}")
        if roles_response.status_code != 200:
             print(f"[ERROR] {datetime.now()}: Auth0 API error ({roles_response.status_code}): {roles_response.text}")
             raise HTTPException(status_code=roles_response.status_code, detail=f"Auth0 API error: {roles_response.text}")

        roles = roles_response.json()
        print(f"[ENDPOINT /get-role] {datetime.now()}: Roles received: {roles}")
        if not roles:
            print(f"[ENDPOINT /get-role] {datetime.now()}: No roles found for user {request.user_id}.")
            return JSONResponse(status_code=404, content={"message": "No roles found for user."})

        # Assuming the first role is the primary one
        user_role = roles[0].get("name", "unknown").lower()
        print(f"[ENDPOINT /get-role] {datetime.now()}: Determined role: '{user_role}' for user {request.user_id}.")
        return JSONResponse(status_code=200, content={"role": user_role})

    except HTTPException as http_exc:
        raise http_exc # Re-raise known HTTP exceptions
    except Exception as e:
        print(f"[ERROR] {datetime.now()}: Unexpected error in /get-role: {e}")
        traceback.print_exc()
        return JSONResponse(status_code=500, content={"message": f"Internal server error: {str(e)}"})

@app.post("/get-beta-user-status")
async def get_beta_user_status(request: UserInfoRequest) -> JSONResponse:
    """Retrieves beta user status from Auth0 app_metadata."""
    print(f"[ENDPOINT /get-beta-user-status] {datetime.now()}: Endpoint called for user_id: {request.user_id}")
    try:
        token = get_management_token()
        if not token:
            print(f"[ERROR] {datetime.now()}: Failed to get Auth0 management token.")
            raise HTTPException(status_code=500, detail="Could not obtain management token.")
        print(f"[ENDPOINT /get-beta-user-status] {datetime.now()}: Auth0 Management token obtained.")

        user_url = f"https://{AUTH0_DOMAIN}/api/v2/users/{request.user_id}"
        headers = {"Authorization": f"Bearer {token}", "Accept": "application/json"}
        print(f"[ENDPOINT /get-beta-user-status] {datetime.now()}: Making request to Auth0: GET {user_url}")
        response = requests.get(user_url, headers=headers)

        print(f"[ENDPOINT /get-beta-user-status] {datetime.now()}: Auth0 response status: {response.status_code}")
        if response.status_code != 200:
            print(f"[ERROR] {datetime.now()}: Auth0 API error ({response.status_code}): {response.text}")
            raise HTTPException(status_code=response.status_code, detail=f"Auth0 API error: {response.text}")

        user_data = response.json()
        # print(f"[ENDPOINT /get-beta-user-status] {datetime.now()}: User data received: {user_data}")
        beta_user_status = user_data.get("app_metadata", {}).get("betaUser")
        print(f"[ENDPOINT /get-beta-user-status] {datetime.now()}: Beta user status from metadata: {beta_user_status}")

        if beta_user_status is None:
            print(f"[ENDPOINT /get-beta-user-status] {datetime.now()}: Beta user status not found for user {request.user_id}.")
            # Decide default: return 404 or default to False? Returning 404 for clarity.
            return JSONResponse(status_code=404, content={"message": "Beta user status not found in app_metadata."})

        # Ensure boolean response
        status_bool = str(beta_user_status).lower() == 'true'
        print(f"[ENDPOINT /get-beta-user-status] {datetime.now()}: Returning betaUserStatus: {status_bool}")
        return JSONResponse(status_code=200, content={"betaUserStatus": status_bool})

    except HTTPException as http_exc:
        raise http_exc
    except Exception as e:
        print(f"[ERROR] {datetime.now()}: Unexpected error in /get-beta-user-status: {e}")
        traceback.print_exc()
        return JSONResponse(status_code=500, content={"message": f"Internal server error: {str(e)}"})

@app.post("/get-referral-code")
async def get_referral_code(request: UserInfoRequest) -> JSONResponse:
    """Retrieves the referral code from Auth0 app_metadata."""
    print(f"[ENDPOINT /get-referral-code] {datetime.now()}: Endpoint called for user_id: {request.user_id}")
    try:
        token = get_management_token()
        if not token:
            print(f"[ERROR] {datetime.now()}: Failed to get Auth0 management token.")
            raise HTTPException(status_code=500, detail="Could not obtain management token.")
        print(f"[ENDPOINT /get-referral-code] {datetime.now()}: Auth0 Management token obtained.")

        url = f"https://{AUTH0_DOMAIN}/api/v2/users/{request.user_id}"
        headers = {"Authorization": f"Bearer {token}", "Accept": "application/json"}
        print(f"[ENDPOINT /get-referral-code] {datetime.now()}: Making request to Auth0: GET {url}")
        response = requests.get(url, headers=headers)

        print(f"[ENDPOINT /get-referral-code] {datetime.now()}: Auth0 response status: {response.status_code}")
        if response.status_code != 200:
            print(f"[ERROR] {datetime.now()}: Auth0 API error ({response.status_code}): {response.text}")
            raise HTTPException(status_code=response.status_code, detail=f"Error fetching user info: {response.text}")

        user_data = response.json()
        referral_code = user_data.get("app_metadata", {}).get("referralCode")
        print(f"[ENDPOINT /get-referral-code] {datetime.now()}: Referral code from metadata: {referral_code}")

        if not referral_code:
            print(f"[ENDPOINT /get-referral-code] {datetime.now()}: Referral code not found for user {request.user_id}.")
            return JSONResponse(status_code=404, content={"message": "Referral code not found."})

        print(f"[ENDPOINT /get-referral-code] {datetime.now()}: Returning referralCode: {referral_code}")
        return JSONResponse(status_code=200, content={"referralCode": referral_code})

    except HTTPException as http_exc:
        raise http_exc
    except Exception as e:
        print(f"[ERROR] {datetime.now()}: Unexpected error in /get-referral-code: {str(e)}")
        traceback.print_exc()
        return JSONResponse(status_code=500, content={"message": f"Internal server error: {str(e)}"})


@app.post("/get-referrer-status")
async def get_referrer_status(request: UserInfoRequest) -> JSONResponse:
    """Retrieves the referrer status from Auth0 app_metadata."""
    print(f"[ENDPOINT /get-referrer-status] {datetime.now()}: Endpoint called for user_id: {request.user_id}")
    try:
        token = get_management_token()
        if not token:
            print(f"[ERROR] {datetime.now()}: Failed to get Auth0 management token.")
            raise HTTPException(status_code=500, detail="Could not obtain management token.")
        print(f"[ENDPOINT /get-referrer-status] {datetime.now()}: Auth0 Management token obtained.")

        url = f"https://{AUTH0_DOMAIN}/api/v2/users/{request.user_id}"
        headers = {"Authorization": f"Bearer {token}", "Accept": "application/json"}
        print(f"[ENDPOINT /get-referrer-status] {datetime.now()}: Making request to Auth0: GET {url}")
        response = requests.get(url, headers=headers)

        print(f"[ENDPOINT /get-referrer-status] {datetime.now()}: Auth0 response status: {response.status_code}")
        if response.status_code != 200:
            print(f"[ERROR] {datetime.now()}: Auth0 API error ({response.status_code}): {response.text}")
            raise HTTPException(status_code=response.status_code, detail=f"Error fetching user info: {response.text}")

        user_data = response.json()
        referrer_status = user_data.get("app_metadata", {}).get("referrer") # Key is 'referrer'
        print(f"[ENDPOINT /get-referrer-status] {datetime.now()}: Referrer status from metadata: {referrer_status}")

        if referrer_status is None:
            print(f"[ENDPOINT /get-referrer-status] {datetime.now()}: Referrer status not found for user {request.user_id}.")
            return JSONResponse(status_code=404, content={"message": "Referrer status not found."})

        # Ensure boolean response
        status_bool = str(referrer_status).lower() == 'true'
        print(f"[ENDPOINT /get-referrer-status] {datetime.now()}: Returning referrerStatus: {status_bool}")
        return JSONResponse(status_code=200, content={"referrerStatus": status_bool})

    except HTTPException as http_exc:
        raise http_exc
    except Exception as e:
        print(f"[ERROR] {datetime.now()}: Unexpected error in /get-referrer-status: {str(e)}")
        traceback.print_exc()
        return JSONResponse(status_code=500, content={"message": f"Internal server error: {str(e)}"})


@app.post("/set-referrer-status")
async def set_referrer_status(request: ReferrerStatusRequest) -> JSONResponse:
    """Sets the referrer status in Auth0 app_metadata."""
    print(f"[ENDPOINT /set-referrer-status] {datetime.now()}: Endpoint called for user_id: {request.user_id}, status: {request.referrer_status}")
    try:
        token = get_management_token()
        if not token:
            print(f"[ERROR] {datetime.now()}: Failed to get Auth0 management token.")
            raise HTTPException(status_code=500, detail="Could not obtain management token.")
        print(f"[ENDPOINT /set-referrer-status] {datetime.now()}: Auth0 Management token obtained.")

        url = f"https://{AUTH0_DOMAIN}/api/v2/users/{request.user_id}"
        headers = {"Authorization": f"Bearer {token}", "Content-Type": "application/json"}
        payload = {"app_metadata": {"referrer": request.referrer_status}} # Key is 'referrer'

        print(f"[ENDPOINT /set-referrer-status] {datetime.now()}: Making request to Auth0: PATCH {url} with payload: {payload}")
        response = requests.patch(url, headers=headers, json=payload)

        print(f"[ENDPOINT /set-referrer-status] {datetime.now()}: Auth0 response status: {response.status_code}")
        if response.status_code != 200:
            print(f"[ERROR] {datetime.now()}: Auth0 API error ({response.status_code}): {response.text}")
            raise HTTPException(status_code=response.status_code, detail=f"Error updating referrer status: {response.text}")

        print(f"[ENDPOINT /set-referrer-status] {datetime.now()}: Referrer status updated successfully for user {request.user_id}.")
        return JSONResponse(status_code=200, content={"message": "Referrer status updated successfully."})

    except HTTPException as http_exc:
        raise http_exc
    except Exception as e:
        print(f"[ERROR] {datetime.now()}: Unexpected error in /set-referrer-status: {str(e)}")
        traceback.print_exc()
        return JSONResponse(status_code=500, content={"message": f"Internal server error: {str(e)}"})


@app.post("/get-user-and-set-referrer-status")
async def get_user_and_set_referrer_status(request: SetReferrerRequest) -> JSONResponse:
    """Searches for a user by referral code and sets their referrer status to true."""
    print(f"[ENDPOINT /get-user-and-set-referrer-status] {datetime.now()}: Endpoint called for referral_code: {request.referral_code}")
    try:
        token = get_management_token()
        if not token:
             print(f"[ERROR] {datetime.now()}: Failed to get Auth0 management token.")
             raise HTTPException(status_code=500, detail="Could not obtain management token.")
        print(f"[ENDPOINT /get-user-and-set-referrer-status] {datetime.now()}: Auth0 Management token obtained.")

        headers = {"Authorization": f"Bearer {token}", "Accept": "application/json"}

        # --- Search for user by referral code ---
        search_query = f'app_metadata.referralCode:"{request.referral_code}"'
        search_url = f"https://{AUTH0_DOMAIN}/api/v2/users"
        params = {'q': search_query, 'search_engine': 'v3'} # Use v3 search engine
        print(f"[ENDPOINT /get-user-and-set-referrer-status] {datetime.now()}: Making request to Auth0: GET {search_url} with query: {params}")
        search_response = requests.get(search_url, headers=headers, params=params)

        print(f"[ENDPOINT /get-user-and-set-referrer-status] {datetime.now()}: Auth0 search response status: {search_response.status_code}")
        if search_response.status_code != 200:
            print(f"[ERROR] {datetime.now()}: Auth0 API search error ({search_response.status_code}): {search_response.text}")
            raise HTTPException(status_code=search_response.status_code, detail=f"Error searching for user: {search_response.text}")

        users = search_response.json()
        print(f"[ENDPOINT /get-user-and-set-referrer-status] {datetime.now()}: Found {len(users)} user(s) with referral code {request.referral_code}.")

        if not users:
            print(f"[ENDPOINT /get-user-and-set-referrer-status] {datetime.now()}: No user found with referral code.")
            raise HTTPException(status_code=404, detail=f"No user found with referral code: {request.referral_code}")
        if len(users) > 1:
             print(f"[WARN] {datetime.now()}: Multiple users found with referral code {request.referral_code}. Using the first one.")

        user_id = users[0].get("user_id")
        if not user_id:
             print(f"[ERROR] {datetime.now()}: User found but user_id is missing in Auth0 response.")
             raise HTTPException(status_code=500, detail="Found user but could not retrieve user ID.")
        print(f"[ENDPOINT /get-user-and-set-referrer-status] {datetime.now()}: Found user ID: {user_id}")

        # --- Set referrer status for the found user ---
        update_url = f"https://{AUTH0_DOMAIN}/api/v2/users/{user_id}"
        update_headers = {"Authorization": f"Bearer {token}", "Content-Type": "application/json"}
        update_payload = {"app_metadata": {"referrer": True}} # Set referrer to true

        print(f"[ENDPOINT /get-user-and-set-referrer-status] {datetime.now()}: Making request to Auth0: PATCH {update_url} with payload: {update_payload}")
        set_status_response = requests.patch(update_url, headers=update_headers, json=update_payload)

        print(f"[ENDPOINT /get-user-and-set-referrer-status] {datetime.now()}: Auth0 update response status: {set_status_response.status_code}")
        if set_status_response.status_code != 200:
            print(f"[ERROR] {datetime.now()}: Auth0 API update error ({set_status_response.status_code}): {set_status_response.text}")
            raise HTTPException(status_code=set_status_response.status_code, detail=f"Error setting referrer status: {set_status_response.text}")

        print(f"[ENDPOINT /get-user-and-set-referrer-status] {datetime.now()}: Referrer status updated successfully for user {user_id}.")
        return JSONResponse(status_code=200, content={"message": "Referrer status updated successfully."})

    except HTTPException as http_exc:
        raise http_exc
    except Exception as e:
        print(f"[ERROR] {datetime.now()}: Unexpected error in /get-user-and-set-referrer-status: {str(e)}")
        traceback.print_exc()
        return JSONResponse(status_code=500, content={"message": f"Internal server error: {str(e)}"})


@app.post("/set-beta-user-status")
def set_beta_user_status(request: BetaUserStatusRequest) -> JSONResponse:
    """Sets the beta user status in Auth0 app_metadata."""
    print(f"[ENDPOINT /set-beta-user-status] {datetime.now()}: Endpoint called for user_id: {request.user_id}, status: {request.beta_user_status}")
    try:
        token = get_management_token()
        if not token:
             print(f"[ERROR] {datetime.now()}: Failed to get Auth0 management token.")
             raise HTTPException(status_code=500, detail="Could not obtain management token.")
        print(f"[ENDPOINT /set-beta-user-status] {datetime.now()}: Auth0 Management token obtained.")

        url = f"https://{AUTH0_DOMAIN}/api/v2/users/{request.user_id}"
        headers = {"Authorization": f"Bearer {token}", "Content-Type": "application/json"}
        payload = {"app_metadata": {"betaUser": request.beta_user_status}} # Key is 'betaUser'

        print(f"[ENDPOINT /set-beta-user-status] {datetime.now()}: Making request to Auth0: PATCH {url} with payload: {payload}")
        response = requests.patch(url, headers=headers, json=payload)

        print(f"[ENDPOINT /set-beta-user-status] {datetime.now()}: Auth0 response status: {response.status_code}")
        if response.status_code != 200:
            print(f"[ERROR] {datetime.now()}: Auth0 API error ({response.status_code}): {response.text}")
            raise HTTPException(status_code=response.status_code, detail=f"Error updating beta user status: {response.text}")

        print(f"[ENDPOINT /set-beta-user-status] {datetime.now()}: Beta user status updated successfully for user {request.user_id}.")
        return JSONResponse(status_code=200, content={"message": "Beta user status updated successfully."})

    except HTTPException as http_exc:
        raise http_exc
    except Exception as e:
        print(f"[ERROR] {datetime.now()}: Unexpected error in /set-beta-user-status: {str(e)}")
        traceback.print_exc()
        # FastAPI needs async here, but this function is sync.
        # If running sync, this return is fine. If async context needed, refactor.
        # Assuming sync context is okay for this specific endpoint based on original code.
        return JSONResponse(status_code=500, content={"message": f"Internal server error: {str(e)}"})


@app.post("/get-user-and-invert-beta-user-status")
def get_user_and_invert_beta_user_status(request: UserInfoRequest) -> JSONResponse:
    """Gets a user's current beta status and inverts it."""
    print(f"[ENDPOINT /get-user-and-invert-beta-user-status] {datetime.now()}: Endpoint called for user_id: {request.user_id}")
    try:
        token = get_management_token()
        if not token:
             print(f"[ERROR] {datetime.now()}: Failed to get Auth0 management token.")
             raise HTTPException(status_code=500, detail="Could not obtain management token.")
        print(f"[ENDPOINT /get-user-and-invert-beta-user-status] {datetime.now()}: Auth0 Management token obtained.")

        # --- Get current status ---
        get_url = f"https://{AUTH0_DOMAIN}/api/v2/users/{request.user_id}"
        get_headers = {"Authorization": f"Bearer {token}", "Accept": "application/json"}
        print(f"[ENDPOINT /get-user-and-invert-beta-user-status] {datetime.now()}: Making request to Auth0: GET {get_url}")
        get_response = requests.get(get_url, headers=get_headers)

        print(f"[ENDPOINT /get-user-and-invert-beta-user-status] {datetime.now()}: Auth0 get response status: {get_response.status_code}")
        if get_response.status_code != 200:
             print(f"[ERROR] {datetime.now()}: Auth0 API error getting user ({get_response.status_code}): {get_response.text}")
             raise HTTPException(status_code=get_response.status_code, detail=f"Error fetching user info: {get_response.text}")

        user_data = get_response.json()
        current_beta_status = user_data.get("app_metadata", {}).get("betaUser")
        print(f"[ENDPOINT /get-user-and-invert-beta-user-status] {datetime.now()}: Current beta status from metadata: {current_beta_status}")

        # Determine the inverted status (handle None or non-boolean values)
        current_bool = str(current_beta_status).lower() == 'true'
        inverted_status = not current_bool
        print(f"[ENDPOINT /get-user-and-invert-beta-user-status] {datetime.now()}: Inverted status calculated: {inverted_status}")

        # --- Set the inverted status ---
        set_url = f"https://{AUTH0_DOMAIN}/api/v2/users/{request.user_id}"
        set_headers = {"Authorization": f"Bearer {token}", "Content-Type": "application/json"}
        set_payload = {"app_metadata": {"betaUser": inverted_status}}

        print(f"[ENDPOINT /get-user-and-invert-beta-user-status] {datetime.now()}: Making request to Auth0: PATCH {set_url} with payload: {set_payload}")
        set_response = requests.patch(set_url, headers=set_headers, json=set_payload)

        print(f"[ENDPOINT /get-user-and-invert-beta-user-status] {datetime.now()}: Auth0 set response status: {set_response.status_code}")
        if set_response.status_code != 200:
             print(f"[ERROR] {datetime.now()}: Auth0 API error setting status ({set_response.status_code}): {set_response.text}")
             raise HTTPException(status_code=set_response.status_code, detail=f"Error inverting beta user status: {set_response.text}")

        print(f"[ENDPOINT /get-user-and-invert-beta-user-status] {datetime.now()}: Beta user status inverted successfully for user {request.user_id}.")
        return JSONResponse(status_code=200, content={"message": "Beta user status inverted successfully."})

    except HTTPException as http_exc:
        raise http_exc
    except Exception as e:
        print(f"[ERROR] {datetime.now()}: Unexpected error in /get-user-and-invert-beta-user-status: {str(e)}")
        traceback.print_exc()
        # Assuming sync context is okay based on original code.
        return JSONResponse(status_code=500, content={"message": f"Internal server error: {str(e)}"})

@app.post("/encrypt")
async def encrypt_data(request: EncryptionRequest) -> JSONResponse:
    """Encrypts data using AES encryption."""
    print(f"[ENDPOINT /encrypt] {datetime.now()}: Endpoint called. Data length: {len(request.data)}")
    try:
        encrypted_data = aes_encrypt(request.data)
        print(f"[ENDPOINT /encrypt] {datetime.now()}: Data encrypted successfully. Encrypted length: {len(encrypted_data)}")
        return JSONResponse(status_code=200, content={"encrypted_data": encrypted_data})
    except Exception as e:
        print(f"[ERROR] {datetime.now()}: Error during encryption: {e}")
        traceback.print_exc()
        return JSONResponse(status_code=500, content={"message": f"Encryption failed: {str(e)}"})

@app.post("/decrypt")
async def decrypt_data(request: DecryptionRequest) -> JSONResponse:
    """Decrypts data using AES decryption."""
    print(f"[ENDPOINT /decrypt] {datetime.now()}: Endpoint called. Encrypted data length: {len(request.encrypted_data)}")
    try:
        decrypted_data = aes_decrypt(request.encrypted_data)
        print(f"[ENDPOINT /decrypt] {datetime.now()}: Data decrypted successfully. Decrypted length: {len(decrypted_data)}")
        return JSONResponse(status_code=200, content={"decrypted_data": decrypted_data})
    except ValueError as ve: # Catch specific decryption errors (like padding)
         print(f"[ERROR] {datetime.now()}: Error during decryption (likely invalid data/key): {ve}")
         return JSONResponse(status_code=400, content={"message": f"Decryption failed: Invalid input data or key."})
    except Exception as e:
        print(f"[ERROR] {datetime.now()}: Unexpected error during decryption: {e}")
        traceback.print_exc()
        return JSONResponse(status_code=500, content={"message": f"Decryption failed: {str(e)}"})

## Scraper Endpoints
@app.post("/scrape-linkedin", status_code=200)
async def scrape_linkedin(profile: LinkedInURL):
    """Scrapes and returns LinkedIn profile information."""
    print(f"[ENDPOINT /scrape-linkedin] {datetime.now()}: Endpoint called for URL: {profile.url}")
    try:
        # Ensure the scraping function exists and is imported
        # from model.scraper.functions import scrape_linkedin_profile # Assuming it's here
        print(f"[ENDPOINT /scrape-linkedin] {datetime.now()}: Starting LinkedIn scrape...")
        linkedin_profile = scrape_linkedin_profile(profile.url) # This function needs to be defined/imported
        print(f"[ENDPOINT /scrape-linkedin] {datetime.now()}: LinkedIn scrape completed.")
        # print(f"[ENDPOINT /scrape-linkedin] {datetime.now()}: Scraped profile data: {linkedin_profile}") # Can be verbose
        return JSONResponse(status_code=200, content={"profile": linkedin_profile})
    except NameError:
         error_msg = "LinkedIn scraping function (scrape_linkedin_profile) not available."
         print(f"[ERROR] {datetime.now()}: {error_msg}")
         return JSONResponse(status_code=501, content={"message": error_msg}) # 501 Not Implemented
    except Exception as e:
        print(f"[ERROR] {datetime.now()}: Error in /scrape-linkedin: {e}")
        traceback.print_exc()
        return JSONResponse(status_code=500, content={"message": f"LinkedIn scraping failed: {str(e)}"})

@app.post("/scrape-reddit")
async def scrape_reddit(reddit_url: RedditURL):
    """Extracts topics of interest from a Reddit user's profile."""
    print(f"[ENDPOINT /scrape-reddit] {datetime.now()}: Endpoint called for URL: {reddit_url.url}")
    try:
        print(f"[ENDPOINT /scrape-reddit] {datetime.now()}: Starting Reddit scrape...")
        subreddits = reddit_scraper(reddit_url.url) # Assuming reddit_scraper is imported
        print(f"[ENDPOINT /scrape-reddit] {datetime.now()}: Reddit scrape completed. Found {len(subreddits)} potential subreddits/posts.")
        # print(f"[ENDPOINT /scrape-reddit] {datetime.now()}: Scraped subreddits/posts: {subreddits}")

        if not subreddits:
             print(f"[ENDPOINT /scrape-reddit] {datetime.now()}: No subreddits found. Skipping LLM analysis.")
             return JSONResponse(status_code=200, content={"topics": []})

        print(f"[ENDPOINT /scrape-reddit] {datetime.now()}: Invoking Reddit runnable for topic extraction...")
        response = reddit_runnable.invoke({"subreddits": subreddits})
        print(f"[ENDPOINT /scrape-reddit] {datetime.now()}: Reddit runnable finished.")
        # print(f"[ENDPOINT /scrape-reddit] {datetime.now()}: Runnable response: {response}")

        if isinstance(response, list):
            print(f"[ENDPOINT /scrape-reddit] {datetime.now()}: Returning {len(response)} topics.")
            return JSONResponse(status_code=200, content={"topics": response})
        elif isinstance(response, dict) and 'topics' in response and isinstance(response['topics'], list):
             # Handle cases where the runnable might return a dict with a 'topics' key
             print(f"[ENDPOINT /scrape-reddit] {datetime.now()}: Runnable returned dict, extracting topics list. Returning {len(response['topics'])} topics.")
             return JSONResponse(status_code=200, content={"topics": response['topics']})
        else:
            error_msg = f"Invalid response format from the Reddit language model. Expected list or dict with 'topics' list, got {type(response)}."
            print(f"[ERROR] {datetime.now()}: {error_msg}")
            raise HTTPException(status_code=500, detail=error_msg)

    except NameError as ne:
         error_msg = f"Scraping or runnable function not available: {ne}"
         print(f"[ERROR] {datetime.now()}: {error_msg}")
         return JSONResponse(status_code=501, content={"message": error_msg})
    except HTTPException as http_exc:
        raise http_exc
    except Exception as e:
        print(f"[ERROR] {datetime.now()}: Unexpected error in /scrape-reddit: {str(e)}")
        traceback.print_exc()
        raise HTTPException(status_code=500, detail=f"Unexpected error during Reddit scraping or analysis: {str(e)}")

@app.post("/scrape-twitter")
async def scrape_twitter(twitter_url: TwitterURL):
    """Extracts topics of interest from a Twitter user's profile."""
    print(f"[ENDPOINT /scrape-twitter] {datetime.now()}: Endpoint called for URL: {twitter_url.url}")
    num_tweets = 20 # Define how many tweets to fetch
    try:
        print(f"[ENDPOINT /scrape-twitter] {datetime.now()}: Starting Twitter scrape for {num_tweets} tweets...")
        # Ensure scrape_twitter_data is imported/defined
        tweets = scrape_twitter_data(twitter_url.url, num_tweets)
        print(f"[ENDPOINT /scrape-twitter] {datetime.now()}: Twitter scrape completed. Found {len(tweets)} tweets.")
        # print(f"[ENDPOINT /scrape-twitter] {datetime.now()}: Scraped tweets: {tweets}")

        if not tweets:
             print(f"[ENDPOINT /scrape-twitter] {datetime.now()}: No tweets found. Skipping LLM analysis.")
             return JSONResponse(status_code=200, content={"topics": []})

        print(f"[ENDPOINT /scrape-twitter] {datetime.now()}: Invoking Twitter runnable for topic extraction...")
        response = twitter_runnable.invoke({"tweets": tweets})
        print(f"[ENDPOINT /scrape-twitter] {datetime.now()}: Twitter runnable finished.")
        # print(f"[ENDPOINT /scrape-twitter] {datetime.now()}: Runnable response: {response}")

        if isinstance(response, list):
            print(f"[ENDPOINT /scrape-twitter] {datetime.now()}: Returning {len(response)} topics.")
            return JSONResponse(status_code=200, content={"topics": response})
        elif isinstance(response, dict) and 'topics' in response and isinstance(response['topics'], list):
            print(f"[ENDPOINT /scrape-twitter] {datetime.now()}: Runnable returned dict, extracting topics list. Returning {len(response['topics'])} topics.")
            return JSONResponse(status_code=200, content={"topics": response['topics']})
        else:
            error_msg = f"Invalid response format from the Twitter language model. Expected list or dict with 'topics' list, got {type(response)}."
            print(f"[ERROR] {datetime.now()}: {error_msg}")
            raise HTTPException(status_code=500, detail=error_msg)

    except NameError as ne:
         error_msg = f"Scraping or runnable function not available: {ne}"
         print(f"[ERROR] {datetime.now()}: {error_msg}")
         return JSONResponse(status_code=501, content={"message": error_msg})
    except HTTPException as http_exc:
        raise http_exc
    except Exception as e:
        print(f"[ERROR] {datetime.now()}: Unexpected error in /scrape-twitter: {str(e)}")
        traceback.print_exc()
        raise HTTPException(status_code=500, detail=f"Unexpected error during Twitter scraping or analysis: {str(e)}")

## Auth Endpoint
@app.get("/authenticate-google")
async def authenticate_google():
    """Authenticates with Google using OAuth 2.0."""
    print(f"[ENDPOINT /authenticate-google] {datetime.now()}: Endpoint called.")
    token_file = "model/token.pickle"
    creds = None
    try:
        # 1. Check for existing, valid token
        if os.path.exists(token_file):
            print(f"[ENDPOINT /authenticate-google] {datetime.now()}: Found existing token file: {token_file}")
            with open(token_file, "rb") as token:
                creds = pickle.load(token)
            print(f"[ENDPOINT /authenticate-google] {datetime.now()}: Token loaded from file.")
            # Validate token
            if creds and creds.valid:
                print(f"[ENDPOINT /authenticate-google] {datetime.now()}: Existing token is valid.")
                return JSONResponse(status_code=200, content={"success": True, "message": "Already authenticated."})
            else:
                print(f"[ENDPOINT /authenticate-google] {datetime.now()}: Existing token is invalid or expired.")

        # 2. Refresh token if possible
        if creds and creds.expired and creds.refresh_token:
            print(f"[ENDPOINT /authenticate-google] {datetime.now()}: Attempting to refresh expired token...")
            try:
                creds.refresh(Request())
                print(f"[ENDPOINT /authenticate-google] {datetime.now()}: Token refreshed successfully.")
                # Save the refreshed token
                with open(token_file, "wb") as token:
                    pickle.dump(creds, token)
                print(f"[ENDPOINT /authenticate-google] {datetime.now()}: Refreshed token saved to {token_file}.")
                return JSONResponse(status_code=200, content={"success": True, "message": "Authentication refreshed."})
            except Exception as refresh_err:
                 print(f"[ERROR] {datetime.now()}: Failed to refresh token: {refresh_err}. Proceeding to full authentication flow.")
                 creds = None # Ensure we trigger the flow

        # 3. Run full OAuth flow if no valid/refreshable token
        if not creds:
            print(f"[ENDPOINT /authenticate-google] {datetime.now()}: No valid token found. Starting OAuth flow...")
            # Ensure credentials dictionary is valid
            if not CREDENTIALS_DICT or not CREDENTIALS_DICT.get("installed") or not CREDENTIALS_DICT["installed"].get("client_id"):
                 error_msg = "Google API credentials configuration is missing or invalid."
                 print(f"[ERROR] {datetime.now()}: {error_msg}")
                 raise HTTPException(status_code=500, detail=error_msg)

            flow = InstalledAppFlow.from_client_config(CREDENTIALS_DICT, SCOPES)
            # The `run_local_server` will block until the user completes the flow in their browser.
            # It opens a local server temporarily (default port 8080, use port=0 for random).
            print(f"[ENDPOINT /authenticate-google] {datetime.now()}: Launching local server for user authentication...")
            creds = flow.run_local_server(port=0) # Use random available port
            print(f"[ENDPOINT /authenticate-google] {datetime.now()}: OAuth flow completed by user. Credentials obtained.")

            # Save the new credentials
            with open(token_file, "wb") as token:
                pickle.dump(creds, token)
            print(f"[ENDPOINT /authenticate-google] {datetime.now()}: New token saved to {token_file}.")
            return JSONResponse(status_code=200, content={"success": True, "message": "Authentication successful."})

    except FileNotFoundError:
        # This might happen if the pickle file is corrupted during load before check
        print(f"[WARN] {datetime.now()}: Token file not found during load (should have been caught by os.path.exists). Proceeding to auth flow.")
        # Rerun the flow part (could refactor this)
        flow = InstalledAppFlow.from_client_config(CREDENTIALS_DICT, SCOPES)
        creds = flow.run_local_server(port=0)
        with open(token_file, "wb") as token:
            pickle.dump(creds, token)
        print(f"[ENDPOINT /authenticate-google] {datetime.now()}: New token saved after FileNotFoundError during load.")
        return JSONResponse(status_code=200, content={"success": True, "message": "Authentication successful."})
    except Exception as e:
        print(f"[ERROR] {datetime.now()}: Error during Google authentication: {e}")
        traceback.print_exc()
        # Return failure response
        return JSONResponse(status_code=500, content={"success": False, "error": f"Authentication failed: {str(e)}"})

## Memory Endpoints
@app.post("/graphrag", status_code=200)
async def graphrag(request: GraphRAGRequest):
    """Processes a user profile query using GraphRAG."""
    print(f"[ENDPOINT /graphrag] {datetime.now()}: Endpoint called with query: '{request.query[:50]}...'")
    try:
        # Check dependencies
        if not all([graph_driver, embed_model, text_conversion_runnable, query_classification_runnable]):
            error_msg = "GraphRAG dependencies (Neo4j, Embeddings, Runnables) are not initialized."
            print(f"[ERROR] {datetime.now()}: {error_msg}")
            raise HTTPException(status_code=503, detail=error_msg)

        print(f"[ENDPOINT /graphrag] {datetime.now()}: Querying user profile...")
        context = query_user_profile(
            request.query, graph_driver, embed_model,
            text_conversion_runnable, query_classification_runnable
        )
        print(f"[ENDPOINT /graphrag] {datetime.now()}: User profile query completed. Context length: {len(str(context)) if context else 0}")
        # print(f"[ENDPOINT /graphrag] {datetime.now()}: Retrieved context: {context}") # Can be verbose
        return JSONResponse(status_code=200, content={"context": context})
    except HTTPException as http_exc:
        raise http_exc
    except Exception as e:
        print(f"[ERROR] {datetime.now()}: Error in /graphrag: {e}")
        traceback.print_exc()
        return JSONResponse(status_code=500, content={"message": f"GraphRAG query failed: {str(e)}"})

@app.post("/initiate-long-term-memories", status_code=200)
async def create_graph():
    """Creates a knowledge graph from documents in the input directory."""
    print(f"[ENDPOINT /initiate-long-term-memories] {datetime.now()}: Endpoint called.")
    input_dir = "model/input"
    extracted_texts = []
    try:
        # --- Load Username ---
        user_profile = load_user_profile()
        username = user_profile.get("userData", {}).get("personalInfo", {}).get("name", "User")
        print(f"[ENDPOINT /initiate-long-term-memories] {datetime.now()}: Using username: {username}")

        # --- Check Dependencies ---
        if not all([graph_driver, embed_model, text_dissection_runnable, information_extraction_runnable]):
             error_msg = "Create Graph dependencies (Neo4j, Embeddings, Runnables) are not initialized."
             print(f"[ERROR] {datetime.now()}: {error_msg}")
             raise HTTPException(status_code=503, detail=error_msg)

        # --- Read Input Files ---
        print(f"[ENDPOINT /initiate-long-term-memories] {datetime.now()}: Reading text files from input directory: {input_dir}")
        if not os.path.exists(input_dir):
             print(f"[WARN] {datetime.now()}: Input directory '{input_dir}' does not exist. Creating it.")
             os.makedirs(input_dir)

        for file_name in os.listdir(input_dir):
            file_path = os.path.join(input_dir, file_name)
            if os.path.isfile(file_path) and file_name.lower().endswith(".txt"): # Process only .txt files
                print(f"[ENDPOINT /initiate-long-term-memories] {datetime.now()}: Reading file: {file_name}")
                try:
                    with open(file_path, "r", encoding="utf-8") as file:
                        text_content = file.read().strip()
                        if text_content:
                            extracted_texts.append({"text": text_content, "source": file_name})
                            print(f"[ENDPOINT /initiate-long-term-memories] {datetime.now()}:   - Added content from {file_name}. Length: {len(text_content)}")
                        else:
                             print(f"[ENDPOINT /initiate-long-term-memories] {datetime.now()}:   - Skipped empty file: {file_name}")
                except Exception as read_e:
                     print(f"[ERROR] {datetime.now()}: Failed to read file {file_name}: {read_e}")
            else:
                 print(f"[ENDPOINT /initiate-long-term-memories] {datetime.now()}: Skipping non-txt file or directory: {file_name}")


        if not extracted_texts:
            print(f"[ENDPOINT /initiate-long-term-memories] {datetime.now()}: No text content found in input directory. Nothing to build.")
            return JSONResponse(status_code=200, content={"message": "No content found in input documents. Graph not modified."}) # Not really an error

        # --- Clear Existing Graph (Optional - Be Careful!) ---
        # Consider making this conditional based on a request parameter
        clear_graph = True # Set to False or make configurable if you don't want to wipe the graph every time
        if clear_graph:
            print(f"[ENDPOINT /initiate-long-term-memories] {datetime.now()}: Clearing existing graph in Neo4j...")
            try:
                with graph_driver.session(database="neo4j") as session: # Specify DB if not default
                    # Use write_transaction for safety
                    session.execute_write(lambda tx: tx.run("MATCH (n) DETACH DELETE n"))
                print(f"[ENDPOINT /initiate-long-term-memories] {datetime.now()}: Existing graph cleared successfully.")
            except Exception as clear_e:
                 error_msg = f"Failed to clear existing graph: {clear_e}"
                 print(f"[ERROR] {datetime.now()}: {error_msg}")
                 raise HTTPException(status_code=500, detail=error_msg)
        else:
             print(f"[ENDPOINT /initiate-long-term-memories] {datetime.now()}: Skipping graph clearing.")


        # --- Build Graph ---
        print(f"[ENDPOINT /initiate-long-term-memories] {datetime.now()}: Building initial knowledge graph from {len(extracted_texts)} document(s)...")
        build_initial_knowledge_graph(
            username, extracted_texts, graph_driver, embed_model,
            text_dissection_runnable, information_extraction_runnable
        ) # This function should contain its own detailed logging
        print(f"[ENDPOINT /initiate-long-term-memories] {datetime.now()}: Knowledge graph build process completed.")

        return JSONResponse(status_code=200, content={"message": f"Graph created/updated successfully from {len(extracted_texts)} documents."})

    except HTTPException as http_exc:
        raise http_exc
    except Exception as e:
        print(f"[ERROR] {datetime.now()}: Unexpected error in /initiate-long-term-memories: {e}")
        traceback.print_exc()
        return JSONResponse(status_code=500, content={"message": f"Graph creation failed: {str(e)}"})


@app.post("/delete-subgraph", status_code=200)
async def delete_subgraph(request: DeleteSubgraphRequest):
    """Deletes a subgraph from the knowledge graph based on a source name."""
    source_key = request.source # e.g., "linkedin", "reddit"
    print(f"[ENDPOINT /delete-subgraph] {datetime.now()}: Endpoint called for source key: {source_key}")
    input_dir = "model/input"

    try:
        # --- Load Username and Map Source Key to Filename ---
        user_profile = load_user_profile()
        username = user_profile.get("userData", {}).get("personalInfo", {}).get("name", "User").lower()
        print(f"[ENDPOINT /delete-subgraph] {datetime.now()}: Using username: {username}")

        # Define the mapping from source key to expected filename pattern
        SOURCES = {
            "linkedin": f"{username}_linkedin_profile.txt",
            "reddit": f"{username}_reddit_profile.txt",
            "twitter": f"{username}_twitter_profile.txt",
            # Add mappings for personality traits if they should be deletable
            "extroversion": f"{username}_extroversion.txt",
            "introversion": f"{username}_introversion.txt",
            # ... add all personality traits used in create_document ...
            "personality": f"{username}_personality.txt", # If a unified file exists
        }
        # Add dynamic personality trait filenames based on constants if needed
        # for trait in PERSONALITY_DESCRIPTIONS.keys():
        #     SOURCES[trait.lower()] = f"{username}_{trait.lower()}.txt"

        file_name = SOURCES.get(source_key.lower()) # Use lower case for matching
        if not file_name:
            error_msg = f"No file mapping found for source key: '{source_key}'. Valid keys: {list(SOURCES.keys())}"
            print(f"[ERROR] {datetime.now()}: {error_msg}")
            return JSONResponse(status_code=400, content={"message": error_msg})
        print(f"[ENDPOINT /delete-subgraph] {datetime.now()}: Mapped source key '{source_key}' to filename: {file_name}")

        # --- Check Dependency ---
        if not graph_driver:
             error_msg = "Neo4j driver is not initialized. Cannot delete subgraph."
             print(f"[ERROR] {datetime.now()}: {error_msg}")
             raise HTTPException(status_code=503, detail=error_msg)

        # --- Delete Subgraph from Neo4j ---
        print(f"[ENDPOINT /delete-subgraph] {datetime.now()}: Deleting subgraph related to source '{file_name}' from Neo4j...")
        # Assuming delete_source_subgraph handles the Neo4j deletion logic
        delete_source_subgraph(graph_driver, file_name)
        print(f"[ENDPOINT /delete-subgraph] {datetime.now()}: Subgraph deletion from Neo4j completed for '{file_name}'.")

        # --- Delete Corresponding Input File ---
        file_path_to_delete = os.path.join(input_dir, file_name)
        if os.path.exists(file_path_to_delete):
            try:
                os.remove(file_path_to_delete)
                print(f"[ENDPOINT /delete-subgraph] {datetime.now()}: Deleted input file: {file_path_to_delete}")
            except OSError as remove_e:
                 print(f"[WARN] {datetime.now()}: Failed to delete input file {file_path_to_delete}: {remove_e}. Subgraph was still deleted from Neo4j.")
        else:
             print(f"[WARN] {datetime.now()}: Input file {file_path_to_delete} not found. No file deleted.")


        return JSONResponse(status_code=200, content={"message": f"Subgraph related to source '{source_key}' (file: {file_name}) deleted successfully."})

    except HTTPException as http_exc:
        raise http_exc
    except Exception as e:
        print(f"[ERROR] {datetime.now()}: Unexpected error in /delete-subgraph: {e}")
        traceback.print_exc()
        return JSONResponse(status_code=500, content={"message": f"Subgraph deletion failed: {str(e)}"})


@app.post("/create-document", status_code=200)
async def create_document():
    """Creates and summarizes personality documents based on user profile data."""
    print(f"[ENDPOINT /create-document] {datetime.now()}: Endpoint called.")
    input_dir = "model/input"
    created_files = []
    unified_personality_description = ""

    try:
        # --- Load User Profile Data ---
        db = load_user_profile().get("userData", {})
        username = db.get("personalInfo", {}).get("name", "User")
        # Ensure personalityType is a list
        personality_type = db.get("personalityType", [])
        if isinstance(personality_type, str): # Handle case where it might be saved as string
            personality_type = [p.strip() for p in personality_type.split(',') if p.strip()]
        structured_linkedin_profile = db.get("linkedInProfile", {}) # Assuming dict/string
        # Ensure social profiles are lists of strings/topics
        reddit_profile = db.get("redditProfile", [])
        if isinstance(reddit_profile, str): reddit_profile = [reddit_profile]
        twitter_profile = db.get("twitterProfile", [])
        if isinstance(twitter_profile, str): twitter_profile = [twitter_profile]

        print(f"[ENDPOINT /create-document] {datetime.now()}: Processing for user: {username}")
        print(f"[ENDPOINT /create-document] {datetime.now()}: Personality Traits: {personality_type}")
        print(f"[ENDPOINT /create-document] {datetime.now()}: LinkedIn data present: {bool(structured_linkedin_profile)}")
        print(f"[ENDPOINT /create-document] {datetime.now()}: Reddit topics: {reddit_profile}")
        print(f"[ENDPOINT /create-document] {datetime.now()}: Twitter topics: {twitter_profile}")

        # --- Ensure Input Directory Exists ---
        os.makedirs(input_dir, exist_ok=True)
        print(f"[ENDPOINT /create-document] {datetime.now()}: Ensured input directory exists: {input_dir}")

        # --- Clear Existing Files (Optional - matching /initiate-long-term-memories behavior) ---
        # clear_existing = True
        # if clear_existing:
        #     print(f"[ENDPOINT /create-document] {datetime.now()}: Clearing existing files in {input_dir}...")
        #     cleared_count = 0
        #     for file in os.listdir(input_dir):
        #          try:
        #              os.remove(os.path.join(input_dir, file))
        #              cleared_count += 1
        #          except OSError as rm_e:
        #              print(f"[WARN] Failed to remove file {file}: {rm_e}")
        #     print(f"[ENDPOINT /create-document] {datetime.now()}: Cleared {cleared_count} existing files.")


        # --- Process Personality Traits ---
        trait_descriptions = []
        print(f"[ENDPOINT /create-document] {datetime.now()}: Processing {len(personality_type)} personality traits...")
        for trait in personality_type:
            if trait in PERSONALITY_DESCRIPTIONS:
                description = f"{trait}: {PERSONALITY_DESCRIPTIONS[trait]}"
                trait_descriptions.append(description)
                filename = f"{username.lower()}_{trait.lower()}.txt"
                file_path = os.path.join(input_dir, filename)
                print(f"[ENDPOINT /create-document] {datetime.now()}: Summarizing description for trait '{trait}'...")
                try:
                    summarized_paragraph = text_summarizer_runnable.invoke({"user_name": username, "text": description})
                    print(f"[ENDPOINT /create-document] {datetime.now()}: Writing summarized trait to {filename}...")
                    with open(file_path, "w", encoding="utf-8") as file:
                        file.write(summarized_paragraph)
                    created_files.append(filename)
                except Exception as e:
                     print(f"[ERROR] {datetime.now()}: Failed to summarize or write file for trait '{trait}': {e}")
            else:
                 print(f"[WARN] {datetime.now()}: Personality trait '{trait}' not found in PERSONALITY_DESCRIPTIONS. Skipping.")

        unified_personality_description = f"{username}'s Personality Traits:\n\n" + "\n".join(trait_descriptions)
        # Optionally, save the unified description to a file as well?
        # unified_filename = f"{username.lower()}_personality_summary.txt"
        # with open(os.path.join(input_dir, unified_filename), "w", encoding="utf-8") as file:
        #     file.write(unified_personality_description)
        # created_files.append(unified_filename)

        # --- Process LinkedIn Profile ---
        if structured_linkedin_profile:
            print(f"[ENDPOINT /create-document] {datetime.now()}: Processing LinkedIn profile...")
            # Convert dict to string representation if necessary
            linkedin_text = json.dumps(structured_linkedin_profile, indent=2) if isinstance(structured_linkedin_profile, dict) else str(structured_linkedin_profile)
            linkedin_file = f"{username.lower()}_linkedin_profile.txt"
            file_path = os.path.join(input_dir, linkedin_file)
            print(f"[ENDPOINT /create-document] {datetime.now()}: Summarizing LinkedIn profile...")
            try:
                summarized_paragraph = text_summarizer_runnable.invoke({"user_name": username, "text": linkedin_text})
                print(f"[ENDPOINT /create-document] {datetime.now()}: Writing summarized LinkedIn profile to {linkedin_file}...")
                with open(file_path, "w", encoding="utf-8") as file:
                    file.write(summarized_paragraph)
                created_files.append(linkedin_file)
            except Exception as e:
                 print(f"[ERROR] {datetime.now()}: Failed to summarize or write LinkedIn file: {e}")
        else:
            print(f"[ENDPOINT /create-document] {datetime.now()}: No LinkedIn profile data found.")


        # --- Process Reddit Profile ---
        if reddit_profile:
            print(f"[ENDPOINT /create-document] {datetime.now()}: Processing Reddit profile topics...")
            reddit_text = "User's Reddit Interests: " + ", ".join(reddit_profile)
            reddit_file = f"{username.lower()}_reddit_profile.txt"
            file_path = os.path.join(input_dir, reddit_file)
            print(f"[ENDPOINT /create-document] {datetime.now()}: Summarizing Reddit interests...")
            try:
                summarized_paragraph = text_summarizer_runnable.invoke({"user_name": username, "text": reddit_text})
                print(f"[ENDPOINT /create-document] {datetime.now()}: Writing summarized Reddit interests to {reddit_file}...")
                with open(file_path, "w", encoding="utf-8") as file:
                    file.write(summarized_paragraph)
                created_files.append(reddit_file)
            except Exception as e:
                 print(f"[ERROR] {datetime.now()}: Failed to summarize or write Reddit file: {e}")
        else:
            print(f"[ENDPOINT /create-document] {datetime.now()}: No Reddit profile data found.")

        # --- Process Twitter Profile ---
        if twitter_profile:
            print(f"[ENDPOINT /create-document] {datetime.now()}: Processing Twitter profile topics...")
            twitter_text = "User's Twitter Interests: " + ", ".join(twitter_profile)
            twitter_file = f"{username.lower()}_twitter_profile.txt"
            file_path = os.path.join(input_dir, twitter_file)
            print(f"[ENDPOINT /create-document] {datetime.now()}: Summarizing Twitter interests...")
            try:
                summarized_paragraph = text_summarizer_runnable.invoke({"user_name": username, "text": twitter_text})
                print(f"[ENDPOINT /create-document] {datetime.now()}: Writing summarized Twitter interests to {twitter_file}...")
                with open(file_path, "w", encoding="utf-8") as file:
                    file.write(summarized_paragraph)
                created_files.append(twitter_file)
            except Exception as e:
                 print(f"[ERROR] {datetime.now()}: Failed to summarize or write Twitter file: {e}")
        else:
            print(f"[ENDPOINT /create-document] {datetime.now()}: No Twitter profile data found.")

        print(f"[ENDPOINT /create-document] {datetime.now()}: Document creation process finished. Created {len(created_files)} files: {created_files}")
        return JSONResponse(status_code=200, content={
            "message": f"Documents created successfully: {', '.join(created_files)}",
            "personality": unified_personality_description # Return the combined description
        })

    except Exception as e:
        print(f"[ERROR] {datetime.now()}: Unexpected error in /create-document: {e}")
        traceback.print_exc()
        return JSONResponse(status_code=500, content={"message": f"Document creation failed: {str(e)}"})


@app.post("/customize-long-term-memories", status_code=200)
async def customize_graph(request: GraphRequest):
    """Customizes the knowledge graph with new information."""
    print(f"[ENDPOINT /customize-long-term-memories] {datetime.now()}: Endpoint called with information: '{request.information[:50]}...'")
    try:
        # --- Load Username ---
        user_profile = load_user_profile()
        username = user_profile.get("userData", {}).get("personalInfo", {}).get("name", "User")
        print(f"[ENDPOINT /customize-long-term-memories] {datetime.now()}: Using username: {username}")

        # --- Check Dependencies ---
        if not all([fact_extraction_runnable, graph_driver, embed_model, query_classification_runnable,
                   information_extraction_runnable, graph_analysis_runnable, graph_decision_runnable,
                   text_description_runnable]):
             error_msg = "Customize Graph dependencies are not fully initialized."
             print(f"[ERROR] {datetime.now()}: {error_msg}")
             raise HTTPException(status_code=503, detail=error_msg)

        # --- Extract Facts ---
        print(f"[ENDPOINT /customize-long-term-memories] {datetime.now()}: Extracting facts from provided information...")
        points = fact_extraction_runnable.invoke({"paragraph": request.information, "username": username})
        if not isinstance(points, list):
             print(f"[WARN] {datetime.now()}: Fact extraction did not return a list. Got: {type(points)}. Assuming no facts extracted.")
             points = []
        print(f"[ENDPOINT /customize-long-term-memories] {datetime.now()}: Extracted {len(points)} potential facts.")
        # print(f"[ENDPOINT /customize-long-term-memories] {datetime.now()}: Extracted facts: {points}")

        if not points:
             return JSONResponse(status_code=200, content={"message": "No specific facts extracted from the information. Graph not modified."})

        # --- Apply Graph Operations ---
        processed_count = 0
        print(f"[ENDPOINT /customize-long-term-memories] {datetime.now()}: Applying CRUD operations for {len(points)} facts...")
        for i, point in enumerate(points):
            print(f"[ENDPOINT /customize-long-term-memories] {datetime.now()}: Processing fact {i+1}/{len(points)}: {str(point)[:100]}...")
            try:
                # crud_graph_operations should contain its own logging
                crud_graph_operations(
                    point, graph_driver, embed_model, query_classification_runnable,
                    information_extraction_runnable, graph_analysis_runnable,
                    graph_decision_runnable, text_description_runnable
                )
                processed_count += 1
            except Exception as crud_e:
                 print(f"[ERROR] {datetime.now()}: Failed to process fact {i+1} ('{str(point)[:50]}...'): {crud_e}")
                 # Decide whether to continue or stop on error
                 # traceback.print_exc() # Optionally print traceback for failed fact

        print(f"[ENDPOINT /customize-long-term-memories] {datetime.now()}: Graph customization process completed. Applied operations for {processed_count}/{len(points)} facts.")
        return JSONResponse(status_code=200, content={"message": f"Graph customized successfully with {processed_count} facts."})

    except HTTPException as http_exc:
        raise http_exc
    except Exception as e:
        print(f"[ERROR] {datetime.now()}: Unexpected error in /customize-long-term-memories: {e}")
        traceback.print_exc()
        return JSONResponse(status_code=500, content={"message": f"Graph customization failed: {str(e)}"})

## Task Queue Endpoints
@app.get("/fetch-tasks", status_code=200)
async def get_tasks():
    """Return the current state of all tasks."""
    # print(f"[ENDPOINT /fetch-tasks] {datetime.now()}: Endpoint called.")
    try:
        tasks = await task_queue.get_all_tasks()
        # print(f"[ENDPOINT /fetch-tasks] {datetime.now()}: Fetched {len(tasks)} tasks from queue.")
        return JSONResponse(content={"tasks": tasks})
    except Exception as e:
        print(f"[ERROR] {datetime.now()}: Error fetching tasks: {e}")
        traceback.print_exc()
        raise HTTPException(status_code=500, detail="Failed to fetch tasks.")

@app.post("/add-task", status_code=201)
async def add_task(task_request: CreateTaskRequest): # Use CreateTaskRequest
    """
    Adds a new task with dynamically determined chat_id, personality, context needs, priority etc.
    Input only requires the task description.
    """
    print(f"[ENDPOINT /add-task] {datetime.now()}: Endpoint called with description: '{task_request.description[:50]}...'")
    try:
        # --- Determine Active Chat ID ---
        print(f"[ENDPOINT /add-task] {datetime.now()}: Determining active chat ID...")
        async with db_lock:
            chatsDb = await load_db()
            active_chat_id = chatsDb.get("active_chat_id")
            if not active_chat_id:
                 # Ensure chat exists if none is active
                 await get_chat_history_messages()
                 chatsDb = await load_db()
                 active_chat_id = chatsDb.get("active_chat_id")
                 if not active_chat_id:
                     raise HTTPException(status_code=500, detail="Failed to determine or create an active chat ID.")
        print(f"[ENDPOINT /add-task] {datetime.now()}: Using active chat ID: {active_chat_id}")

        # --- Load User Profile Info ---
        print(f"[ENDPOINT /add-task] {datetime.now()}: Loading user profile...")
        user_profile = load_user_profile()
        username = user_profile.get("userData", {}).get("personalInfo", {}).get("name", "User")
        personality = user_profile.get("userData", {}).get("personality", "Default helpful assistant")
        print(f"[ENDPOINT /add-task] {datetime.now()}: Using username: '{username}', personality: '{str(personality)[:50]}...'")

        # --- Classify Task Needs ---
        print(f"[ENDPOINT /add-task] {datetime.now()}: Classifying task needs (context, internet)...")
        # Assuming unified classifier handles this based on description
        unified_output = unified_classification_runnable.invoke({"query": task_request.description})
        use_personal_context = unified_output.get("use_personal_context", False)
        internet = unified_output.get("internet", "None")
        # Use the potentially transformed input from classification? Or original description? Using original for now.
        # transformed_input = unified_output.get("transformed_input", task_request.description)
        print(f"[ENDPOINT /add-task] {datetime.now()}: Task needs: Use Context={use_personal_context}, Internet='{internet}'")

        # --- Determine Priority ---
        print(f"[ENDPOINT /add-task] {datetime.now()}: Determining task priority...")
        try:
            priority_response = priority_runnable.invoke({"task_description": task_request.description})
            priority = priority_response.get("priority", 3) # Default priority
            print(f"[ENDPOINT /add-task] {datetime.now()}: Determined priority: {priority}")
        except Exception as e:
            print(f"[ERROR] {datetime.now()}: Failed to determine priority: {e}. Using default (3).")
            priority = 3

        # --- Add Task to Queue ---
        print(f"[ENDPOINT /add-task] {datetime.now()}: Adding task to queue...")
        task_id = await task_queue.add_task(
            chat_id=active_chat_id,
            description=task_request.description, # Use original description
            priority=priority,
            username=username,
            personality=personality,
            use_personal_context=use_personal_context,
            internet=internet
        )
        print(f"[ENDPOINT /add-task] {datetime.now()}: Task added successfully with ID: {task_id}")

        # --- Add User Message (Hidden) ---
        print(f"[ENDPOINT /add-task] {datetime.now()}: Adding hidden user message to chat {active_chat_id} for task description.")
        await add_result_to_chat(active_chat_id, task_request.description, isUser=True) # isVisible defaults to False for user=True

        # --- Add Assistant Confirmation (Visible) ---
        confirmation_message = f"OK, I've added the task: '{task_request.description[:40]}...' to my list."
        print(f"[ENDPOINT /add-task] {datetime.now()}: Adding visible assistant confirmation to chat {active_chat_id}.")
        await add_result_to_chat(active_chat_id, confirmation_message, isUser=False, task_description=task_request.description)

        # --- Broadcast Task Addition via WebSocket ---
        task_added_message = {
            "type": "task_added",
            "task_id": task_id,
            "description": task_request.description,
            "priority": priority,
            "status": "pending", # Initial status
            # Add other relevant fields if needed by the frontend
        }
        print(f"[WS_BROADCAST] {datetime.now()}: Broadcasting task addition for {task_id}")
        await manager.broadcast(json.dumps(task_added_message))


        return JSONResponse(content={"task_id": task_id, "message": "Task added successfully"})
    except HTTPException as http_exc:
        raise http_exc
    except Exception as e:
        print(f"[ERROR] {datetime.now()}: Error adding task: {e}")
        traceback.print_exc()
        # Return error but maybe not raise HTTPException if adding message failed?
        # Or just raise the HTTP Exception
        raise HTTPException(status_code=500, detail=f"Failed to add task: {str(e)}")

@app.post("/update-task", status_code=200)
async def update_task(update_request: UpdateTaskRequest):
    """Updates an existing task's description and priority."""
    task_id = update_request.task_id
    new_desc = update_request.description
    new_priority = update_request.priority
    print(f"[ENDPOINT /update-task] {datetime.now()}: Endpoint called for task ID: {task_id}")
    print(f"[ENDPOINT /update-task] {datetime.now()}: New Description: '{new_desc[:50]}...', New Priority: {new_priority}")
    try:
        await task_queue.update_task(task_id, new_desc, new_priority)
        print(f"[ENDPOINT /update-task] {datetime.now()}: Task {task_id} updated successfully in queue.")

        # --- Broadcast Task Update via WebSocket ---
        task_update_message = {
            "type": "task_updated",
            "task_id": task_id,
            "description": new_desc,
            "priority": new_priority,
            # Include status if it might change or is relevant
            # "status": updated_task_status # Need to fetch updated status if needed
        }
        print(f"[WS_BROADCAST] {datetime.now()}: Broadcasting task update for {task_id}")
        await manager.broadcast(json.dumps(task_update_message))

        return JSONResponse(content={"message": "Task updated successfully"})
    except ValueError as e: # Task not found
        print(f"[ERROR] {datetime.now()}: Error updating task {task_id}: {e}")
        raise HTTPException(status_code=404, detail=str(e)) # Use 404 for not found
    except Exception as e:
        print(f"[ERROR] {datetime.now()}: Unexpected error updating task {task_id}: {e}")
        traceback.print_exc()
        raise HTTPException(status_code=500, detail=f"Failed to update task: {str(e)}")

@app.post("/delete-task", status_code=200)
async def delete_task(delete_request: DeleteTaskRequest):
    """Deletes a task from the queue."""
    task_id = delete_request.task_id
    print(f"[ENDPOINT /delete-task] {datetime.now()}: Endpoint called for task ID: {task_id}")
    try:
        await task_queue.delete_task(task_id)
        print(f"[ENDPOINT /delete-task] {datetime.now()}: Task {task_id} deleted successfully from queue.")

         # --- Broadcast Task Deletion via WebSocket ---
        task_delete_message = {
            "type": "task_deleted",
            "task_id": task_id,
        }
        print(f"[WS_BROADCAST] {datetime.now()}: Broadcasting task deletion for {task_id}")
        await manager.broadcast(json.dumps(task_delete_message))

        return JSONResponse(content={"message": "Task deleted successfully"})
    except ValueError as e: # Task not found or cannot be deleted
        print(f"[ERROR] {datetime.now()}: Error deleting task {task_id}: {e}")
        raise HTTPException(status_code=404, detail=str(e)) # Use 404 for not found
    except Exception as e:
        print(f"[ERROR] {datetime.now()}: Unexpected error deleting task {task_id}: {e}")
        traceback.print_exc()
        raise HTTPException(status_code=500, detail=f"Failed to delete task: {str(e)}")

## Short-Term Memory Endpoints
@app.post("/get-short-term-memories")
async def get_short_term_memories(request: GetShortTermMemoriesRequest) -> List[Dict]:
    """Fetches short-term memories for a user and category."""
    user_id = request.user_id
    category = request.category
    limit = request.limit
    print(f"[ENDPOINT /get-short-term-memories] {datetime.now()}: Endpoint called for User: {user_id}, Category: {category}, Limit: {limit}")
    try:
        memories = memory_backend.memory_manager.fetch_memories_by_category(
            user_id=user_id,
            category=category,
            limit=limit
        )
        print(f"[ENDPOINT /get-short-term-memories] {datetime.now()}: Fetched {len(memories)} memories.")
        # print(f"[ENDPOINT /get-short-term-memories] {datetime.now()}: Fetched memories: {memories}") # Can be verbose
        # Ensure return is JSON serializable (datetime objects might need conversion)
        serializable_memories = []
        for mem in memories:
             # Convert datetime objects to ISO format strings if they exist
             if isinstance(mem.get('created_at'), datetime):
                 mem['created_at'] = mem['created_at'].isoformat()
             if isinstance(mem.get('expires_at'), datetime):
                  mem['expires_at'] = mem['expires_at'].isoformat()
             serializable_memories.append(mem)

        return JSONResponse(content=serializable_memories) # Return as JSON response
    except Exception as e:
        print(f"[ERROR] {datetime.now()}: Error in /get-short-term-memories: {e}")
        traceback.print_exc()
        # Return empty list in case of error, maybe should be 500?
        # Returning 500 might be better to signal failure
        raise HTTPException(status_code=500, detail=f"Failed to fetch memories: {str(e)}")


@app.post("/add-short-term-memory")
async def add_memory(request: AddMemoryRequest):
    """Add a new short-term memory."""
    user_id = request.user_id
    text = request.text
    category = request.category
    retention = request.retention_days
    print(f"[ENDPOINT /add-short-term-memory] {datetime.now()}: Endpoint called for User: {user_id}, Category: {category}, Retention: {retention} days")
    print(f"[ENDPOINT /add-short-term-memory] {datetime.now()}: Text: '{text[:50]}...'")
    try:
        memory_id = memory_backend.memory_manager.store_memory(
            user_id, text, category, retention
        )
        print(f"[ENDPOINT /add-short-term-memory] {datetime.now()}: Memory stored successfully with ID: {memory_id}")
        return JSONResponse(status_code=201, content={"memory_id": memory_id, "message": "Memory added successfully"})
    except ValueError as e: # Input validation errors
        print(f"[ERROR] {datetime.now()}: Value error adding memory: {e}")
        raise HTTPException(status_code=400, detail=str(e))
    except Exception as e:
        print(f"[ERROR] {datetime.now()}: Unexpected error adding memory: {e}")
        traceback.print_exc()
        raise HTTPException(status_code=500, detail=f"Error adding memory: {e}")

@app.post("/update-short-term-memory")
async def update_memory(request: UpdateMemoryRequest):
    """Update an existing short-term memory."""
    user_id = request.user_id
    category = request.category
    mem_id = request.id
    text = request.text
    retention = request.retention_days
    print(f"[ENDPOINT /update-short-term-memory] {datetime.now()}: Endpoint called for User: {user_id}, Category: {category}, ID: {mem_id}")
    print(f"[ENDPOINT /update-short-term-memory] {datetime.now()}: New Text: '{text[:50]}...', New Retention: {retention} days")
    try:
        memory_backend.memory_manager.update_memory(
            user_id, category, mem_id, text, retention
        )
        print(f"[ENDPOINT /update-short-term-memory] {datetime.now()}: Memory ID {mem_id} updated successfully.")
        return JSONResponse(status_code=200, content={"message": "Memory updated successfully"})
    except ValueError as e: # Not found or invalid input
        print(f"[ERROR] {datetime.now()}: Value error updating memory {mem_id}: {e}")
        # Distinguish between Not Found (404) and Bad Request (400) if possible
        if "not found" in str(e).lower():
             raise HTTPException(status_code=404, detail=str(e))
        else:
             raise HTTPException(status_code=400, detail=str(e))
    except Exception as e:
        print(f"[ERROR] {datetime.now()}: Unexpected error updating memory {mem_id}: {e}")
        traceback.print_exc()
        raise HTTPException(status_code=500, detail=f"Error updating memory: {e}")

@app.post("/delete-short-term-memory")
async def delete_memory(request: DeleteMemoryRequest):
    """Delete a short-term memory."""
    user_id = request.user_id
    category = request.category
    mem_id = request.id
    print(f"[ENDPOINT /delete-short-term-memory] {datetime.now()}: Endpoint called for User: {user_id}, Category: {category}, ID: {mem_id}")
    try:
        memory_backend.memory_manager.delete_memory(
            user_id, category, mem_id
        )
        print(f"[ENDPOINT /delete-short-term-memory] {datetime.now()}: Memory ID {mem_id} deleted successfully.")
        return JSONResponse(status_code=200, content={"message": "Memory deleted successfully"})
    except ValueError as e: # Memory not found
        print(f"[ERROR] {datetime.now()}: Value error deleting memory {mem_id}: {e}")
        raise HTTPException(status_code=404, detail=str(e)) # 404 Not Found
    except Exception as e:
        print(f"[ERROR] {datetime.now()}: Unexpected error deleting memory {mem_id}: {e}")
        traceback.print_exc()
        raise HTTPException(status_code=500, detail=f"Error deleting memory: {e}")

@app.post("/clear-all-short-term-memories")
async def clear_all_memories(request: Dict):
    """Clears all short-term memories for a given user."""
    user_id = request.get("user_id")
    print(f"[ENDPOINT /clear-all-short-term-memories] {datetime.now()}: Endpoint called for User: {user_id}")
    if not user_id:
        print(f"[ERROR] {datetime.now()}: 'user_id' is missing in the request.")
        raise HTTPException(status_code=400, detail="user_id is required")
    try:
        memory_backend.memory_manager.clear_all_memories(user_id)
        print(f"[ENDPOINT /clear-all-short-term-memories] {datetime.now()}: All memories cleared successfully for user {user_id}.")
        return JSONResponse(status_code=200, content={"message": "All memories cleared successfully"})
    except Exception as e:
        print(f"[ERROR] {datetime.now()}: Error clearing memories for user {user_id}: {e}")
        traceback.print_exc()
        raise HTTPException(status_code=500, detail=f"Failed to clear memories: {str(e)}")

## User Profile DB Endpoints
@app.post("/set-user-data")
async def set_db_data(request: UpdateUserDataRequest) -> Dict[str, Any]:
    """
    Set data in the user profile database (overwrites existing keys at the top level of userData).
    """
    print(f"[ENDPOINT /set-user-data] {datetime.now()}: Endpoint called.")
    # print(f"[ENDPOINT /set-user-data] {datetime.now()}: Request data: {request.data}") # Careful logging potentially sensitive data
    try:
        db_data = load_user_profile()
        if "userData" not in db_data: # Ensure userData key exists
            db_data["userData"] = {}

        # Merge new data, overwriting existing keys at the same level
        # This performs a shallow merge. For deep merge, a recursive function would be needed.
        db_data["userData"].update(request.data)
        print(f"[ENDPOINT /set-user-data] {datetime.now()}: User data updated (shallow merge).")

        if write_user_profile(db_data):
            print(f"[ENDPOINT /set-user-data] {datetime.now()}: Data stored successfully.")
            return JSONResponse(status_code=200, content={"message": "Data stored successfully", "status": 200})
        else:
            print(f"[ERROR] {datetime.now()}: Failed to write updated user profile to disk.")
            raise HTTPException(status_code=500, detail="Error storing data: Failed to write to file")
    except Exception as e:
        print(f"[ERROR] {datetime.now()}: Unexpected error in /set-user-data: {e}")
        traceback.print_exc()
        raise HTTPException(status_code=500, detail=f"Error storing data: {str(e)}")


@app.post("/add-db-data")
async def add_db_data(request: AddUserDataRequest) -> Dict[str, Any]:
    """
    Add data to the user profile database with merging logic for lists and dicts.
    """
    print(f"[ENDPOINT /add-db-data] {datetime.now()}: Endpoint called.")
    # print(f"[ENDPOINT /add-db-data] {datetime.now()}: Request data: {request.data}") # Careful logging
    try:
        db_data = load_user_profile()
        existing_data = db_data.get("userData", {}) # Ensure userData exists
        data_to_add = request.data

        print(f"[ENDPOINT /add-db-data] {datetime.now()}: Starting merge process...")
        for key, value in data_to_add.items():
            # print(f"[ENDPOINT /add-db-data] {datetime.now()}: Merging key: '{key}'")
            if key in existing_data:
                if isinstance(existing_data[key], list) and isinstance(value, list):
                    # Merge lists and remove duplicates
                    merged_list = existing_data[key] + [item for item in value if item not in existing_data[key]]
                    existing_data[key] = merged_list
                    # print(f"[ENDPOINT /add-db-data] {datetime.now()}:   - Merged list for key '{key}'. New length: {len(merged_list)}")
                elif isinstance(existing_data[key], dict) and isinstance(value, dict):
                    # Merge dictionaries (shallow merge)
                    existing_data[key].update(value)
                    # print(f"[ENDPOINT /add-db-data] {datetime.now()}:   - Merged dict for key '{key}'.")
                else:
                    # Overwrite if types don't match or aren't list/dict
                    existing_data[key] = value
                    # print(f"[ENDPOINT /add-db-data] {datetime.now()}:   - Overwrote value for key '{key}'.")
            else:
                # Add new key
                existing_data[key] = value
                # print(f"[ENDPOINT /add-db-data] {datetime.now()}:   - Added new key '{key}'.")

        db_data["userData"] = existing_data # Update userData in the main structure
        print(f"[ENDPOINT /add-db-data] {datetime.now()}: Merge process complete.")

        if write_user_profile(db_data):
            print(f"[ENDPOINT /add-db-data] {datetime.now()}: Data added/merged successfully.")
            return JSONResponse(status_code=200, content={"message": "Data added successfully", "status": 200})
        else:
            print(f"[ERROR] {datetime.now()}: Failed to write updated user profile to disk.")
            raise HTTPException(status_code=500, detail="Error adding data: Failed to write to file")

    except Exception as e:
        print(f"[ERROR] {datetime.now()}: Unexpected error in /add-db-data: {e}")
        traceback.print_exc()
        raise HTTPException(status_code=500, detail=f"Error adding data: {str(e)}")


@app.post("/get-user-data")
# Request model not strictly needed as it takes no input, but good for consistency if used elsewhere
async def get_db_data() -> Dict[str, Any]:
    """Get all user profile database data."""
    print(f"[ENDPOINT /get-user-data] {datetime.now()}: Endpoint called.")
    try:
        db_data = load_user_profile()
        user_data = db_data.get("userData", {}) # Default to empty dict if not found
        print(f"[ENDPOINT /get-user-data] {datetime.now()}: Retrieved user data successfully.")
        # print(f"[ENDPOINT /get-user-data] {datetime.now()}: User data: {user_data}") # Careful logging
        return JSONResponse(status_code=200, content={"data": user_data, "status": 200})
    except Exception as e:
        print(f"[ERROR] {datetime.now()}: Error fetching user data: {e}")
        traceback.print_exc()
        raise HTTPException(status_code=500, detail=f"Error fetching data: {str(e)}")

## Graph Data Endpoint
@app.post("/get-graph-data") # Changed to POST maybe? Or keep GET if no body needed. Keeping POST for now.
async def get_graph_data_apoc():
    """Fetches graph data using APOC procedures."""
    print(f"[ENDPOINT /get-graph-data] {datetime.now()}: Endpoint called.")
    if not graph_driver:
         print(f"[ERROR] {datetime.now()}: Neo4j driver not available.")
         raise HTTPException(status_code=503, detail="Database connection not available")

    # APOC query to get nodes and relationships in a suitable format
    apoc_query = """
    MATCH (n)
    WITH collect(DISTINCT n) as nodes // Collect distinct nodes first
    OPTIONAL MATCH (s)-[r]->(t) // Use OPTIONAL MATCH for relationships in case graph is only nodes
    WHERE s IN nodes AND t IN nodes // Ensure rels use nodes already collected
    WITH nodes, collect(DISTINCT r) as rels // Collect distinct relationships
    RETURN
        [node IN nodes | { id: elementId(node), label: coalesce(labels(node)[0], 'Unknown'), properties: properties(node) }] AS nodes_list,
        [rel IN rels | { id: elementId(rel), from: elementId(startNode(rel)), to: elementId(endNode(rel)), label: type(rel), properties: properties(rel) }] AS edges_list
    """
    # Note: Added elementId(rel) as 'id' for edges and properties(rel) for edge properties. Added coalesce for labels.

    print(f"[ENDPOINT /get-graph-data] {datetime.now()}: Executing APOC query on Neo4j...")
    try:
        with graph_driver.session(database="neo4j") as session: # Specify DB if needed
            result = session.run(apoc_query).single() # Expecting a single row result

            if result:
                nodes = result['nodes_list'] if result['nodes_list'] else []
                edges = result['edges_list'] if result['edges_list'] else []
                print(f"[ENDPOINT /get-graph-data] {datetime.now()}: Query successful. Found {len(nodes)} nodes and {len(edges)} edges.")

                # Optional: Further validation or transformation if needed
                # for node in nodes:
                #     if node.get('label') is None: node['label'] = 'Unknown' # Already handled by coalesce

                return JSONResponse(status_code=200, content={"nodes": nodes, "edges": edges})
            else:
                # Handle case where the query returns no rows (e.g., graph is completely empty)
                print(f"[ENDPOINT /get-graph-data] {datetime.now()}: Query returned no result row (graph might be empty).")
                return JSONResponse(status_code=200, content={"nodes": [], "edges": []})

    except Exception as e:
        # Catch Cypher errors or connection issues
        error_msg = f"Error fetching graph data from Neo4j: {e}"
        print(f"[ERROR] {datetime.now()}: {error_msg}")
        # Check if it's an APOC specific error (optional)
        if "apoc" in str(e).lower():
            print(f"[ERROR] {datetime.now()}: This might be due to APOC procedures not being installed/available in Neo4j.")
        traceback.print_exc()
        raise HTTPException(status_code=500, detail="An internal error occurred while fetching graph data.")

## Notifications Endpoint
@app.get("/get-notifications")
async def get_notifications():
    """Retrieves all stored notifications."""
    print(f"[ENDPOINT /get-notifications] {datetime.now()}: Endpoint called.")
    async with notifications_db_lock:
        # print(f"[ENDPOINT /get-notifications] {datetime.now()}: Acquired notifications DB lock.")
        try:
            notifications_db = await load_notifications_db()
            notifications = notifications_db.get("notifications", [])
            print(f"[ENDPOINT /get-notifications] {datetime.now()}: Retrieved {len(notifications)} notifications.")
            return JSONResponse(content={"notifications": notifications})
        except Exception as e:
            print(f"[ERROR] {datetime.now()}: Failed to load notifications DB: {e}")
            traceback.print_exc()
            raise HTTPException(status_code=500, detail="Failed to retrieve notifications.")
        # finally:
            # print(f"[ENDPOINT /get-notifications] {datetime.now()}: Released notifications DB lock.")

## Task Approval Endpoints
@app.post("/approve-task", status_code=200, response_model=ApproveTaskResponse)
async def approve_task(request: TaskIdRequest):
    """Approves a task pending approval, triggering its final execution step."""
    task_id = request.task_id
    print(f"[ENDPOINT /approve-task] {datetime.now()}: Endpoint called for task ID: {task_id}")
    try:
        # The approve_task method in TaskQueue should handle the execution
        print(f"[ENDPOINT /approve-task] {datetime.now()}: Calling task_queue.approve_task for {task_id}...")
        result_data = await task_queue.approve_task(task_id)
        print(f"[ENDPOINT /approve-task] {datetime.now()}: Task {task_id} approved and execution completed by TaskQueue.")
        # print(f"[ENDPOINT /approve-task] {datetime.now()}: Result from approve_task: {result_data}")

        # --- Add results to chat after approval ---
        task_details = await task_queue.get_task_by_id(task_id) # Get details like description, chat_id
        if task_details:
            chat_id = task_details.get("chat_id")
            description = task_details.get("description", "N/A")
            if chat_id:
                print(f"[ENDPOINT /approve-task] {datetime.now()}: Adding approved task result to chat {chat_id}.")
                # Add hidden user message (original prompt) - might already exist? Check TaskQueue logic.
                # await add_result_to_chat(chat_id, description, True)
                # Add visible assistant message (final result)
                await add_result_to_chat(chat_id, result_data, False, description)
            else:
                print(f"[WARN] {datetime.now()}: Could not find chat_id for completed task {task_id}. Cannot add result to chat.")
        else:
            print(f"[WARN] {datetime.now()}: Could not retrieve details for completed task {task_id} after approval.")

        # --- Broadcast Task Completion via WebSocket ---
        # Note: execute_agent_task -> complete_task *might* already broadcast completion
        # if approve_task triggers it internally. If approve_task *returns* the result
        # and we want to broadcast here, we do it. Let's assume we broadcast here for clarity.
        task_completion_message = {
            "type": "task_completed", # Task is now fully complete
            "task_id": task_id,
            "description": description if task_details else "Task Approved", # Use description if found
            "result": result_data
        }
        print(f"[WS_BROADCAST] {datetime.now()}: Broadcasting task completion (after approval) for {task_id}")
        await manager.broadcast(json.dumps(task_completion_message))

        print(f"[ENDPOINT /approve-task] {datetime.now()}: Returning success response for task {task_id}.")
        return ApproveTaskResponse(message="Task approved and completed", result=result_data)

    except ValueError as e:
        # Specific error for task not found or wrong state (e.g., not pending approval)
        print(f"[ERROR] {datetime.now()}: Error approving task {task_id}: {e}")
        raise HTTPException(status_code=404, detail=str(e)) # Use 404 or 400 depending on error
    except Exception as e:
        # General server error during approval/execution
        print(f"[ERROR] {datetime.now()}: Unexpected error approving task {task_id}: {e}")
        traceback.print_exc()
        raise HTTPException(status_code=500, detail=f"An unexpected error occurred during task approval: {str(e)}")

@app.post("/get-task-approval-data", status_code=200, response_model=TaskApprovalDataResponse)
async def get_task_approval_data(request: TaskIdRequest):
    """Gets the data associated with a task pending approval."""
    task_id = request.task_id
    print(f"[ENDPOINT /get-task-approval-data] {datetime.now()}: Endpoint called for task ID: {task_id}")
    try:
        print(f"[ENDPOINT /get-task-approval-data] {datetime.now()}: Accessing task queue data...")
        async with task_queue.lock: # Ensure thread-safe access if needed
            print(f"[ENDPOINT /get-task-approval-data] {datetime.now()}: Acquired task queue lock.")
            task = next((t for t in task_queue.tasks if str(t.get("task_id")) == str(task_id)), None)

            if task and task.get("status") == "approval_pending":
                approval_data = task.get("approval_data")
                print(f"[ENDPOINT /get-task-approval-data] {datetime.now()}: Found task {task_id} pending approval. Returning data.")
                # print(f"[ENDPOINT /get-task-approval-data] {datetime.now()}: Approval data: {approval_data}")
                print(f"[ENDPOINT /get-task-approval-data] {datetime.now()}: Releasing task queue lock.")
                return TaskApprovalDataResponse(approval_data=approval_data)
            elif task:
                status = task.get("status", "unknown")
                print(f"[ENDPOINT /get-task-approval-data] {datetime.now()}: Task {task_id} found but status is '{status}', not 'approval_pending'.")
                print(f"[ENDPOINT /get-task-approval-data] {datetime.now()}: Releasing task queue lock.")
                raise HTTPException(status_code=400, detail=f"Task '{task_id}' is not pending approval (status: {status}).")
            else:
                print(f"[ENDPOINT /get-task-approval-data] {datetime.now()}: Task {task_id} not found in the queue.")
                print(f"[ENDPOINT /get-task-approval-data] {datetime.now()}: Releasing task queue lock.")
                raise HTTPException(status_code=404, detail=f"Task '{task_id}' not found.")

    except HTTPException as http_exc:
         # Ensure lock is released if exception occurs after acquiring it
         if task_queue.lock.locked():
              task_queue.lock.release()
              print(f"[ENDPOINT /get-task-approval-data] {datetime.now()}: Released task queue lock due to HTTPException.")
         raise http_exc
    except Exception as e:
        # Catch unexpected errors during lookup
        if task_queue.lock.locked():
             task_queue.lock.release()
             print(f"[ENDPOINT /get-task-approval-data] {datetime.now()}: Released task queue lock due to unexpected exception.")
        print(f"[ERROR] {datetime.now()}: Unexpected error fetching approval data for task {task_id}: {e}")
        traceback.print_exc()
        raise HTTPException(status_code=500, detail=f"An unexpected error occurred: {str(e)}")

## Data Source Configuration Endpoints
@app.get("/get_data_sources")
async def get_data_sources_endpoint(): # Renamed to avoid conflict
    """Return the list of available data sources and their enabled states."""
    print(f"[ENDPOINT /get_data_sources] {datetime.now()}: Endpoint called.")
    try:
        user_profile = load_user_profile().get("userData", {})
        data_sources_status = []
        for source in DATA_SOURCES:
            key = f"{source}Enabled"
            # Default to True if the key doesn't exist in the profile
            enabled = user_profile.get(key, True)
            data_sources_status.append({"name": source, "enabled": enabled})
            # print(f"[ENDPOINT /get_data_sources] {datetime.now()}:   - Source: {source}, Enabled: {enabled}")

        print(f"[ENDPOINT /get_data_sources] {datetime.now()}: Returning status for {len(data_sources_status)} data sources.")
        return JSONResponse(content={"data_sources": data_sources_status})
    except Exception as e:
        print(f"[ERROR] {datetime.now()}: Error fetching data source statuses: {e}")
        traceback.print_exc()
        raise HTTPException(status_code=500, detail="Failed to get data source statuses.")

@app.post("/set_data_source_enabled")
async def set_data_source_enabled_endpoint(request: SetDataSourceEnabledRequest): # Renamed
    """Update the enabled state of a specific data source."""
    source = request.source
    enabled = request.enabled
    print(f"[ENDPOINT /set_data_source_enabled] {datetime.now()}: Endpoint called. Source: {source}, Enabled: {enabled}")

    if source not in DATA_SOURCES:
        print(f"[ERROR] {datetime.now()}: Invalid data source provided: {source}")
        raise HTTPException(status_code=400, detail=f"Invalid data source: {source}. Valid sources are: {DATA_SOURCES}")

    try:
        db_data = load_user_profile()
        if "userData" not in db_data: db_data["userData"] = {}

        key = f"{source}Enabled"
        db_data["userData"][key] = enabled
        print(f"[ENDPOINT /set_data_source_enabled] {datetime.now()}: Updated '{key}' to {enabled} in user profile data.")

        if write_user_profile(db_data):
            print(f"[ENDPOINT /set_data_source_enabled] {datetime.now()}: User profile saved successfully.")
             # TODO: Trigger restart/reload of the corresponding context engine if necessary
             # This might involve signaling the engine's background task or restarting the server
            print(f"[ACTION_NEEDED] {datetime.now()}: Context engine for '{source}' might need restart/reload to reflect changes.")
            return JSONResponse(status_code=200, content={"status": "success", "message": f"Data source '{source}' status set to {enabled}. Restart may be needed."})
        else:
            print(f"[ERROR] {datetime.now()}: Failed to write updated user profile to disk.")
            raise HTTPException(status_code=500, detail="Failed to update user profile file.")

    except Exception as e:
        print(f"[ERROR] {datetime.now()}: Error setting data source status for {source}: {e}")
        traceback.print_exc()
        raise HTTPException(status_code=500, detail=f"Failed to set data source status: {str(e)}")

## WebSocket Endpoint
@app.websocket("/ws")
async def websocket_endpoint(websocket: WebSocket):
<<<<<<< HEAD
    """Handles WebSocket connections for real-time updates."""
    await manager.connect(websocket)
    client_host = websocket.client.host if websocket.client else "unknown"
    client_port = websocket.client.port if websocket.client else "unknown"
    print(f"[WEBSOCKET /ws] {datetime.now()}: Client connected from {client_host}:{client_port}")
    try:
        while True:
            # Keep connection alive and receive potential messages from client
            data = await websocket.receive_text()
            print(f"[WEBSOCKET /ws] {datetime.now()}: Received message from {client_host}:{client_port}: {data[:100]}...")
            # Process client message if needed (e.g., ping/pong, specific commands)
            # Example: await manager.send_personal_message(f"You sent: {data}", websocket)
            # For now, primarily server-to-client communication driven by other events.
            await websocket.send_text(json.dumps({"type": "ack", "message": "Message received"})) # Send acknowledgment

    except WebSocketDisconnect:
        print(f"[WEBSOCKET /ws] {datetime.now()}: Client {client_host}:{client_port} disconnected.")
        manager.disconnect(websocket)
    except Exception as e:
        print(f"[ERROR] {datetime.now()}: WebSocket error for {client_host}:{client_port}: {e}")
        traceback.print_exc()
        manager.disconnect(websocket) # Ensure cleanup on error

# --- Server Startup Time and Run ---

END_TIME = time.time()
STARTUP_DURATION = END_TIME - START_TIME
print(f"[STARTUP] {datetime.now()}: ==============================================")
print(f"[STARTUP] {datetime.now()}: Server initialization completed.")
print(f"[STARTUP] {datetime.now()}: Total startup time: {STARTUP_DURATION:.2f} seconds")
print(f"[STARTUP] {datetime.now()}: ==============================================")
=======
    # Simple connect/disconnect, broadcasting happens from other parts of the app
    client_id = websocket.query_params.get("clientId", "anon-" + str(int(time.time() * 1000))) # Example ID
    await manager.connect(websocket, client_id)
    try:
        while True:
            # Keep connection alive, receive pings or other messages if needed
            data = await websocket.receive_text()
            # print(f"Received message on /ws from {client_id}: {data}")
            # Handle ping or other control messages if necessary
            try:
                 msg = json.loads(data)
                 if msg.get("type") == "ping":
                     await websocket.send_text(json.dumps({"type": "pong"}))
            except json.JSONDecodeError:
                 pass # Ignore non-JSON messages or handle as needed
    except WebSocketDisconnect:
        print(f"/ws client {client_id} disconnected.")
    except Exception as e:
        print(f"/ws error for client {client_id}: {e}")
    finally:
        manager.disconnect(websocket)
>>>>>>> 47730c08


if __name__ == "__main__":
<<<<<<< HEAD
    print(f"[RUN] {datetime.now()}: Starting Uvicorn server...")
    multiprocessing.freeze_support() # For Windows compatibility if using multiprocessing
    # Consider number of workers based on CPU cores, but start with 1 for easier debugging
    # reload=True is useful for development but should be False in production
    uvicorn.run(
        app, # Point to the FastAPI app instance in this file (main.py)
        host="0.0.0.0",
        port=5000,
        reload=False, # Set to True for auto-reload during development
        workers=1     # Start with 1 worker for simplicity/debugging
        # log_level="info" # Uvicorn's own logging level
    )
    print(f"[RUN] {datetime.now()}: Uvicorn server stopped.")
=======
    multiprocessing.freeze_support()
    uvicorn.run(app, host="0.0.0.0", port=5000, lifespan="on", reload=False, workers=1)
>>>>>>> 47730c08
<|MERGE_RESOLUTION|>--- conflicted
+++ resolved
@@ -10,24 +10,15 @@
 import pickle
 import multiprocessing
 import requests
-<<<<<<< HEAD
-from fastapi import FastAPI, HTTPException, WebSocket, WebSocketDisconnect
-from fastapi.responses import JSONResponse, StreamingResponse
-=======
 from datetime import datetime, timezone # Keep timezone explicit
 from tzlocal import get_localzone # Keep if needed elsewhere, but use explicit UTC for DB timestamps
 from fastapi import FastAPI, HTTPException, WebSocket, WebSocketDisconnect
 from contextlib import asynccontextmanager
 from fastapi.responses import JSONResponse, StreamingResponse, HTMLResponse # Added HTMLResponse
->>>>>>> 47730c08
 from fastapi.middleware.cors import CORSMiddleware
 from fastapi.staticfiles import StaticFiles # Added StaticFiles
 from pydantic import BaseModel
-<<<<<<< HEAD
-from typing import Optional, Any, Dict, List, Union # Added Union
-=======
 from typing import Optional, Any, Dict, List, AsyncGenerator, Union # Added Union
->>>>>>> 47730c08
 from neo4j import GraphDatabase
 from llama_index.embeddings.huggingface import HuggingFaceEmbedding
 from google_auth_oauthlib.flow import InstalledAppFlow
@@ -35,17 +26,13 @@
 from dotenv import load_dotenv
 import nest_asyncio
 import uvicorn
-<<<<<<< HEAD
 import traceback # For detailed error printing
-
-print(f"[STARTUP] {datetime.now()}: Basic imports completed.")
-=======
 import numpy as np
 import gradio as gr # Still needed for FastRTC internals
 from fastrtc import Stream, ReplyOnPause, AlgoOptions, SileroVadOptions
 import httpx
-import traceback
->>>>>>> 47730c08
+
+print(f"[STARTUP] {datetime.now()}: Basic imports completed.")
 
 # Import specific functions, runnables, and helpers from respective folders
 print(f"[STARTUP] {datetime.now()}: Importing model components...")
@@ -81,11 +68,13 @@
 from model.chat.prompts import *
 from model.chat.functions import *
 
-<<<<<<< HEAD
 from model.context.gmail import GmailContextEngine
 from model.context.internet import InternetSearchContextEngine
 from model.context.gcalendar import GCalendarContextEngine
 
+from model.voice.stt import FasterWhisperSTT
+from model.voice.orpheus_tts import OrpheusTTS, TTSOptions, VoiceId, AVAILABLE_VOICES
+
 from datetime import datetime, timezone
 
 
@@ -94,12 +83,7 @@
 # Define available data sources (can be extended in the future)
 DATA_SOURCES = ["gmail", "internet_search", "gcalendar"]
 print(f"[CONFIG] {datetime.now()}: Available data sources: {DATA_SOURCES}")
-=======
 # Import new/refactored voice modules
-from model.voice.stt import FasterWhisperSTT
-from model.voice.orpheus_tts import OrpheusTTS, TTSOptions, VoiceId, AVAILABLE_VOICES
-
->>>>>>> 47730c08
 
 # Load environment variables from .env file
 print(f"[STARTUP] {datetime.now()}: Loading environment variables from model/.env...")
@@ -112,10 +96,7 @@
 print(f"[STARTUP] {datetime.now()}: nest_asyncio applied.")
 
 # --- Global Initializations ---
-<<<<<<< HEAD
 print(f"[INIT] {datetime.now()}: Starting global initializations...")
-=======
->>>>>>> 47730c08
 
 # Initialize embedding model for memory-related operations
 print(f"[INIT] {datetime.now()}: Initializing HuggingFace Embedding model ({os.environ.get('EMBEDDING_MODEL_REPO_ID', 'N/A')})...")
@@ -180,12 +161,9 @@
             self.disconnect(ws)
         # print(f"[WS_MANAGER] {datetime.now()}: Broadcast finished. Active connections: {len(self.active_connections)}")
 
-<<<<<<< HEAD
 manager = WebSocketManager()
 print(f"[INIT] {datetime.now()}: WebSocketManager instance created.")
 
-=======
->>>>>>> 47730c08
 # Initialize runnables from agents
 print(f"[INIT] {datetime.now()}: Initializing agent runnables...")
 reflection_runnable = get_reflection_runnable()
@@ -215,7 +193,6 @@
 text_summarizer_runnable = get_text_summarizer_runnable()
 print(f"[INIT] {datetime.now()}:   - Text Summarizer Runnable initialized.")
 text_description_runnable = get_text_description_runnable()
-<<<<<<< HEAD
 print(f"[INIT] {datetime.now()}:   - Text Description Runnable initialized.")
 chat_history = get_chat_history()
 print(f"[INIT] {datetime.now()}:   - Chat History retrieved.")
@@ -231,13 +208,6 @@
 print(f"[INIT] {datetime.now()}:   - Unified Classification Runnable initialized.")
 print(f"[INIT] {datetime.now()}: Core interaction runnables initialization complete.")
 
-=======
-chat_history = None
-
-chat_runnable = None
-agent_runnable = None
-unified_classification_runnable = None
->>>>>>> 47730c08
 # Initialize runnables from scraper
 print(f"[INIT] {datetime.now()}: Initializing scraper runnables...")
 reddit_runnable = get_reddit_runnable()
@@ -523,80 +493,6 @@
     async with db_lock:
         # print(f"[CHAT_HISTORY] {datetime.now()}: Acquired chat DB lock.")
         chatsDb = await load_db()
-<<<<<<< HEAD
-        active_chat_id = chatsDb["active_chat_id"]
-        current_time = datetime.now(timezone.utc) # Use alias dt here
-
-        # print(f"[CHAT_HISTORY] {datetime.now()}: Current active_chat_id: {active_chat_id}")
-
-        # If no active chat exists, create a new one
-        if active_chat_id is None or not chatsDb["chats"]:
-            print(f"[CHAT_HISTORY] {datetime.now()}: No active chat found or chats list is empty. Creating a new chat.")
-            new_chat_id = f"chat_{chatsDb['next_chat_id']}"
-            chatsDb["next_chat_id"] += 1
-            new_chat = {"id": new_chat_id, "messages": [], "created_at": current_time.isoformat() + "Z"}
-            chatsDb["chats"].append(new_chat)
-            chatsDb["active_chat_id"] = new_chat_id
-            await save_db(chatsDb)
-            print(f"[CHAT_HISTORY] {datetime.now()}: New chat created (ID: {new_chat_id}). Returning empty messages.")
-            print(f"[CHAT_HISTORY] {datetime.now()}: Releasing chat DB lock.")
-            return []  # Return empty messages for new chat
-
-        # Find the active chat
-        active_chat = next((chat for chat in chatsDb["chats"] if chat["id"] == active_chat_id), None)
-
-        # Check for inactivity (only if active chat exists and has messages)
-        if active_chat and active_chat["messages"]:
-            last_message = active_chat["messages"][-1]
-            # Robust timestamp parsing
-            try:
-                 # Handle both 'Z' and '+00:00' formats
-                ts_str = last_message["timestamp"].replace('Z', '+00:00')
-                last_timestamp = datetime.fromisoformat(ts_str)
-                # Ensure timezone aware comparison
-                if last_timestamp.tzinfo is None:
-                    last_timestamp = last_timestamp.replace(tzinfo=timezone.utc)
-
-                time_diff_seconds = (current_time - last_timestamp).total_seconds()
-                inactivity_threshold = 600 # 10 minutes
-
-                # print(f"[CHAT_HISTORY] {datetime.now()}: Last message timestamp: {last_timestamp}, Current time: {current_time}, Diff (s): {time_diff_seconds}")
-
-                if time_diff_seconds > inactivity_threshold:
-                    print(f"[CHAT_HISTORY] {datetime.now()}: Inactivity period ({time_diff_seconds}s > {inactivity_threshold}s) exceeded for chat {active_chat_id}. Creating a new chat.")
-                    new_chat_id = f"chat_{chatsDb['next_chat_id']}"
-                    chatsDb["next_chat_id"] += 1
-                    new_chat = {"id": new_chat_id, "messages": [], "created_at": current_time.isoformat() + "Z"}
-                    chatsDb["chats"].append(new_chat)
-                    chatsDb["active_chat_id"] = new_chat_id
-                    await save_db(chatsDb)
-                    print(f"[CHAT_HISTORY] {datetime.now()}: New chat created due to inactivity (ID: {new_chat_id}). Returning empty messages.")
-                    print(f"[CHAT_HISTORY] {datetime.now()}: Releasing chat DB lock.")
-                    return [] # Return empty messages for new chat
-            except (ValueError, KeyError) as e:
-                 print(f"[WARN] {datetime.now()}: Could not parse timestamp for inactivity check in chat {active_chat_id}: {e}. Skipping inactivity check.")
-
-
-        # Return messages from the active chat, filtering out those with isVisible: False
-        # Re-find active chat in case it was just created
-        active_chat = next((chat for chat in chatsDb["chats"] if chat["id"] == chatsDb["active_chat_id"]), None)
-        if active_chat and "messages" in active_chat:
-            filtered_messages = [
-                message for message in active_chat["messages"]
-                # Default to True if 'isVisible' key is missing or its value is not explicitly False
-                if message.get("isVisible", True) is not False
-            ]
-            # print(f"[CHAT_HISTORY] {datetime.now()}: Returning {len(filtered_messages)} visible messages for chat {chatsDb['active_chat_id']}.")
-            # print(f"[CHAT_HISTORY] {datetime.now()}: Releasing chat DB lock.")
-            return filtered_messages
-        else:
-            # This case should ideally not be reached if a new chat was created, but handles edge cases
-            print(f"[CHAT_HISTORY] {datetime.now()}: Active chat ({chatsDb['active_chat_id']}) found but has no messages or 'messages' key is missing. Returning empty list.")
-            print(f"[CHAT_HISTORY] {datetime.now()}: Releasing chat DB lock.")
-            return []
-
-# --- Background Task Processing ---
-=======
         active_chat_id = chatsDb.get("active_chat_id") # Use .get for safety
         current_time = datetime.datetime.now(timezone.utc)
 
@@ -732,7 +628,6 @@
         await self.broadcast(json.dumps(data))
 
 manager = WebSocketManager()
->>>>>>> 47730c08
 
 async def cleanup_tasks_periodically():
     """Periodically clean up old completed tasks."""
@@ -818,11 +713,6 @@
     while True:
         # print(f"[MEMORY_PROCESSOR] {datetime.now()}: Checking for next memory operation...")
         operation = await memory_backend.memory_queue.get_next_operation()
-<<<<<<< HEAD
-
-=======
-        
->>>>>>> 47730c08
         if operation:
             op_id = operation.get("operation_id", "N/A")
             user_id = operation.get("user_id", "N/A")
@@ -1189,11 +1079,7 @@
 print(f"[FASTAPI] {datetime.now()}: Adding CORS middleware...")
 app.add_middleware(
     CORSMiddleware,
-<<<<<<< HEAD
-    allow_origins=["*"], # Allow all origins (adjust for production)
-=======
     allow_origins=["*"] + origins,
->>>>>>> 47730c08
     allow_credentials=True,
     allow_methods=["*"], # Allow all methods
     allow_headers=["*"]  # Allow all headers
@@ -1202,87 +1088,15 @@
 
 # --- Startup and Shutdown Events ---
 
-<<<<<<< HEAD
-@app.on_event("startup")
-async def startup_event():
-    """Handles application startup procedures."""
-    print(f"[FASTAPI_LIFECYCLE] {datetime.now()}: Application startup event triggered.")
-    print(f"[FASTAPI_LIFECYCLE] {datetime.now()}: Loading tasks from storage...")
-=======
 # --- Startup/Shutdown Events ---
 @asynccontextmanager
 async def lifespan(app: FastAPI):
     # Code to run on startup
     print("--- Server Starting ---")
     # Load tasks and memory operations
->>>>>>> 47730c08
     await task_queue.load_tasks()
     print(f"[FASTAPI_LIFECYCLE] {datetime.now()}: Loading memory operations from storage...")
     await memory_backend.memory_queue.load_operations()
-<<<<<<< HEAD
-
-    print(f"[FASTAPI_LIFECYCLE] {datetime.now()}: Creating background task for processing task queue...")
-    asyncio.create_task(process_queue())
-    print(f"[FASTAPI_LIFECYCLE] {datetime.now()}: Creating background task for processing memory operations...")
-    asyncio.create_task(process_memory_operations())
-    print(f"[FASTAPI_LIFECYCLE] {datetime.now()}: Creating background task for periodic task cleanup...")
-    asyncio.create_task(cleanup_tasks_periodically())
-
-    # Initialize and start context engines based on user profile settings
-    print(f"[FASTAPI_LIFECYCLE] {datetime.now()}: Initializing context engines based on user profile...")
-    user_id = "user1" # TODO: Replace with dynamic user ID retrieval if needed
-    print(f"[FASTAPI_LIFECYCLE] {datetime.now()}: Using placeholder user_id: {user_id} for context engines.")
-    user_profile = load_user_profile()
-    enabled_data_sources = []
-
-    # Check which data sources are enabled in the profile (default to True if key missing)
-    if user_profile.get("userData", {}).get("gmailEnabled", True):
-        enabled_data_sources.append("gmail")
-    if user_profile.get("userData", {}).get("internetSearchEnabled", True):
-        enabled_data_sources.append("internet_search")
-    if user_profile.get("userData", {}).get("gcalendarEnabled", True):
-        enabled_data_sources.append("gcalendar")
-
-    print(f"[FASTAPI_LIFECYCLE] {datetime.now()}: Enabled data sources for context engines: {enabled_data_sources}")
-
-    for source in enabled_data_sources:
-        engine = None
-        print(f"[FASTAPI_LIFECYCLE] {datetime.now()}: Setting up context engine for source: {source}")
-        try:
-            if source == "gmail":
-                engine = GmailContextEngine(user_id, task_queue, memory_backend, manager, db_lock, notifications_db_lock)
-            elif source == "internet_search":
-                 # Internet Search engine might not have a continuous process like Gmail/GCalendar
-                 # Adjust if it needs a long-running task
-                # engine = InternetSearchContextEngine(user_id, task_queue, memory_backend, manager, db_lock, notifications_db_lock)
-                print(f"[FASTAPI_LIFECYCLE] {datetime.now()}: InternetSearchContextEngine currently does not require a background task.")
-                continue # Skip starting a task for this one for now
-            elif source == "gcalendar":
-                engine = GCalendarContextEngine(user_id, task_queue, memory_backend, manager, db_lock, notifications_db_lock)
-            else:
-                print(f"[WARN] {datetime.now()}: Unknown data source '{source}' encountered during context engine setup.")
-                continue
-
-            if engine:
-                print(f"[FASTAPI_LIFECYCLE] {datetime.now()}: Starting background task for {source} context engine...")
-                asyncio.create_task(engine.start())
-            else:
-                print(f"[WARN] {datetime.now()}: Failed to initialize engine for {source}.")
-
-
-        except Exception as e:
-            print(f"[ERROR] {datetime.now()}: Failed to initialize or start context engine for {source}: {e}")
-            traceback.print_exc()
-
-    print(f"[FASTAPI_LIFECYCLE] {datetime.now()}: Application startup complete.")
-
-
-@app.on_event("shutdown")
-async def shutdown_event():
-    """Handles application shutdown procedures."""
-    print(f"[FASTAPI_LIFECYCLE] {datetime.now()}: Application shutdown event triggered.")
-    print(f"[FASTAPI_LIFECYCLE] {datetime.now()}: Saving pending tasks to storage...")
-=======
     # print("Loading STT model...")
     # stt_model = FasterWhisperSTT(model_size="base", device="cpu", compute_type="int8")
     # print("STT model loaded.")
@@ -1323,23 +1137,13 @@
         except asyncio.CancelledError: print("Cleanup processor cancelled.")
 
     # Save pending tasks and memory operations
->>>>>>> 47730c08
     await task_queue.save_tasks()
     print(f"[FASTAPI_LIFECYCLE] {datetime.now()}: Saving pending memory operations to storage...")
     await memory_backend.memory_queue.save_operations()
-<<<<<<< HEAD
-    # Close Neo4j driver if it was initialized
-    if graph_driver:
-        print(f"[FASTAPI_LIFECYCLE] {datetime.now()}: Closing Neo4j driver connection...")
-        graph_driver.close()
-        print(f"[FASTAPI_LIFECYCLE] {datetime.now()}: Neo4j driver closed.")
-    print(f"[FASTAPI_LIFECYCLE] {datetime.now()}: Application shutdown complete.")
-=======
     # Close Neo4j driver
     if graph_driver:
         await asyncio.to_thread(graph_driver.close) # Use to_thread if close is blocking
     print("--- Server Shutdown Complete ---")
->>>>>>> 47730c08
 
 # --- Pydantic Models ---
 # (No print statements needed in model definitions)
@@ -1806,7 +1610,6 @@
     """Clear all chat history by resetting to the initial database structure."""
     print(f"[ENDPOINT /clear-chat-history] {datetime.now()}: Endpoint called.")
     async with db_lock:
-<<<<<<< HEAD
         print(f"[ENDPOINT /clear-chat-history] {datetime.now()}: Acquired chat DB lock.")
         try:
             chatsDb = initial_db.copy() # Reset to initial state
@@ -1827,25 +1630,6 @@
              # Ensure lock is released even on error
              print(f"[ENDPOINT /clear-chat-history] {datetime.now()}: Releasing chat DB lock due to error.")
              raise HTTPException(status_code=500, detail="Failed to clear chat history.")
-=======
-        # Reset DB
-        chatsDb = initial_db.copy()
-        await save_db(chatsDb)
-
-    # Clear in-memory history representations if necessary
-    # This depends on how your runnables manage history.
-    # If they read from DB on each request, this might be enough.
-    # If they hold state, you need to clear them.
-    try:
-         # Re-initialize chat_history object if it holds state
-         global chat_history
-         chat_history = get_chat_history() # Re-create based on now empty DB (or initial state)
-         print("In-memory history states cleared/reset.")
-    except Exception as e:
-         print(f"Warning: Error clearing in-memory history state: {e}")
-
-    return JSONResponse(status_code=200, content={"message": "Chat history cleared"})
->>>>>>> 47730c08
 
 @app.post("/chat", status_code=200)
 async def chat(message: Message):
@@ -4094,39 +3878,6 @@
 ## WebSocket Endpoint
 @app.websocket("/ws")
 async def websocket_endpoint(websocket: WebSocket):
-<<<<<<< HEAD
-    """Handles WebSocket connections for real-time updates."""
-    await manager.connect(websocket)
-    client_host = websocket.client.host if websocket.client else "unknown"
-    client_port = websocket.client.port if websocket.client else "unknown"
-    print(f"[WEBSOCKET /ws] {datetime.now()}: Client connected from {client_host}:{client_port}")
-    try:
-        while True:
-            # Keep connection alive and receive potential messages from client
-            data = await websocket.receive_text()
-            print(f"[WEBSOCKET /ws] {datetime.now()}: Received message from {client_host}:{client_port}: {data[:100]}...")
-            # Process client message if needed (e.g., ping/pong, specific commands)
-            # Example: await manager.send_personal_message(f"You sent: {data}", websocket)
-            # For now, primarily server-to-client communication driven by other events.
-            await websocket.send_text(json.dumps({"type": "ack", "message": "Message received"})) # Send acknowledgment
-
-    except WebSocketDisconnect:
-        print(f"[WEBSOCKET /ws] {datetime.now()}: Client {client_host}:{client_port} disconnected.")
-        manager.disconnect(websocket)
-    except Exception as e:
-        print(f"[ERROR] {datetime.now()}: WebSocket error for {client_host}:{client_port}: {e}")
-        traceback.print_exc()
-        manager.disconnect(websocket) # Ensure cleanup on error
-
-# --- Server Startup Time and Run ---
-
-END_TIME = time.time()
-STARTUP_DURATION = END_TIME - START_TIME
-print(f"[STARTUP] {datetime.now()}: ==============================================")
-print(f"[STARTUP] {datetime.now()}: Server initialization completed.")
-print(f"[STARTUP] {datetime.now()}: Total startup time: {STARTUP_DURATION:.2f} seconds")
-print(f"[STARTUP] {datetime.now()}: ==============================================")
-=======
     # Simple connect/disconnect, broadcasting happens from other parts of the app
     client_id = websocket.query_params.get("clientId", "anon-" + str(int(time.time() * 1000))) # Example ID
     await manager.connect(websocket, client_id)
@@ -4148,25 +3899,8 @@
         print(f"/ws error for client {client_id}: {e}")
     finally:
         manager.disconnect(websocket)
->>>>>>> 47730c08
 
 
 if __name__ == "__main__":
-<<<<<<< HEAD
-    print(f"[RUN] {datetime.now()}: Starting Uvicorn server...")
-    multiprocessing.freeze_support() # For Windows compatibility if using multiprocessing
-    # Consider number of workers based on CPU cores, but start with 1 for easier debugging
-    # reload=True is useful for development but should be False in production
-    uvicorn.run(
-        app, # Point to the FastAPI app instance in this file (main.py)
-        host="0.0.0.0",
-        port=5000,
-        reload=False, # Set to True for auto-reload during development
-        workers=1     # Start with 1 worker for simplicity/debugging
-        # log_level="info" # Uvicorn's own logging level
-    )
-    print(f"[RUN] {datetime.now()}: Uvicorn server stopped.")
-=======
     multiprocessing.freeze_support()
-    uvicorn.run(app, host="0.0.0.0", port=5000, lifespan="on", reload=False, workers=1)
->>>>>>> 47730c08
+    uvicorn.run(app, host="0.0.0.0", port=5000, lifespan="on", reload=False, workers=1)